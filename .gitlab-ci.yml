--- conflicted
+++ resolved
@@ -506,11 +506,6 @@
         - .linux_x86_64_tags_x11
         - .cmake_test_artifacts
         - .run_dependent
-<<<<<<< HEAD
-    dependencies:
-        - b:fedora41-ninja
-=======
->>>>>>> ea31d090
     needs:
         - b:fedora41-ninja
     variables:
@@ -523,11 +518,6 @@
         - .linux_x86_64_tags_x11
         - .cmake_test_artifacts
         - .run_dependent
-<<<<<<< HEAD
-    dependencies:
-        - b:fedora41-makefiles-symlinked
-=======
->>>>>>> ea31d090
     needs:
         - b:fedora41-makefiles-symlinked
     variables:
@@ -540,11 +530,6 @@
         - .linux_x86_64_tags
         - .cmake_junit_artifacts
         - .run_dependent
-<<<<<<< HEAD
-    dependencies:
-        - t:fedora41-ninja
-=======
->>>>>>> ea31d090
     needs:
         - t:fedora41-ninja
 
@@ -809,11 +794,6 @@
         - .cmake_memcheck_linux
         - .linux_x86_64_tags
         - .run_dependent
-<<<<<<< HEAD
-    dependencies:
-        - b:fedora41-asan
-=======
->>>>>>> ea31d090
     needs:
         - b:fedora41-asan
     variables:
