--- conflicted
+++ resolved
@@ -48,13 +48,8 @@
 
 ### Fedora
 
-<<<<<<< HEAD
-.fedora31:
-    image: "kitware/cmake:ci-fedora31-x86_64-2020-10-22"
-=======
 .fedora33:
     image: "kitware/cmake:ci-fedora33-x86_64-2020-11-13"
->>>>>>> 6e35919e
 
     variables:
         GIT_CLONE_PATH: "$CI_BUILDS_DIR/cmake ci/long file name for testing purposes"
