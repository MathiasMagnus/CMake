# Windows-specific builder configurations and build commands

## Base configurations

.windows:
    variables:
        GIT_CLONE_PATH: "$CI_BUILDS_DIR\\cmake ci ext\\$CI_CONCURRENT_ID"
        # Avoid conflicting with other projects running on the same machine.
        SCCACHE_SERVER_PORT: 4227

### Build and test

.windows_build:
    extends: .windows

    variables:
        # Note that shell runners only support runners with a single
        # concurrency level. We can't use `$CI_CONCURRENCY_ID` because this may
        # change between the build and test stages which CMake doesn't support.
        # Even if we could, it could change if other runners on the machine
        # could run at the same time, so we drop it.
        GIT_CLONE_PATH: "$CI_BUILDS_DIR\\cmake ci"

.windows_ninja:
    extends: .windows_build

    variables:
        # Debug and RelWithDebinfo build types use the `/Zi` which results in
        # uncacheable compiations.
        # https://github.com/mozilla/sccache/issues/242
        CMAKE_BUILD_TYPE: Release
        CTEST_NO_WARNINGS_ALLOWED: 1

.windows_vs2019_x64_ninja:
    extends: .windows_ninja

    variables:
        CMAKE_CONFIGURATION: windows_vs2019_x64_ninja
        VCVARSALL: "${VS160COMNTOOLS}\\..\\..\\VC\\Auxiliary\\Build\\vcvarsall.bat"
        VCVARSPLATFORM: "x64"
        VCVARSVERSION: "14.28.29910"

### External testing

.windows_vs2019_x64:
    extends: .windows

    variables:
        CMAKE_CONFIGURATION: windows_vs2019_x64
        CMAKE_GENERATOR: "Visual Studio 16 2019"
        CMAKE_GENERATOR_PLATFORM: "x64"
<<<<<<< HEAD
        CMAKE_GENERATOR_TOOLSET: "v142,version=14.28.29333"
        CMAKE_CI_NIGHTLY_IGNORE_DEPS: "true"
=======
        CMAKE_GENERATOR_TOOLSET: "v142,version=14.28.29910"
>>>>>>> 3a042bef

## Tags

.windows_builder_tags:
    tags:
        - cmake # Since this is a bare runner, pin to a project.
        - windows
        - shell
        - vs2019
        - msvc-19.28-16.9
        - nonconcurrent

.windows_builder_ext_tags:
    tags:
        - cmake # Since this is a bare runner, pin to a project.
        - windows
        - shell
        - vs2019
        - msvc-19.28-16.9
        - concurrent

## Windows-specific scripts

.before_script_windows: &before_script_windows
    - Invoke-Expression -Command .gitlab/ci/wix.ps1
    - Invoke-Expression -Command .gitlab/ci/cmake.ps1
    - Invoke-Expression -Command .gitlab/ci/ninja.ps1
    - $pwdpath = $pwd.Path
    - Set-Item -Force -Path "env:WIX" -Value "$pwdpath\.gitlab\wix"
    - (& "$env:WIX\bin\light.exe" -help) | Select -First 1
    - Set-Item -Force -Path "env:PATH" -Value "$pwdpath\.gitlab;$pwdpath\.gitlab\cmake\bin;$env:PATH"
    - cmake --version
    - ninja --version
    - cmake -P .gitlab/ci/download_qt.cmake
    - Set-Item -Force -Path "env:PATH" -Value "$pwdpath\.gitlab\qt\bin;$env:PATH"
    - cmake -P .gitlab/ci/download_python3.cmake
    - Set-Item -Force -Path "env:PATH" -Value "$pwdpath\.gitlab\python3;$env:PATH"
    - python --version

.cmake_build_windows:
    stage: build

    script:
        - *before_script_windows
        - Set-Item -Force -Path "env:PATH" -Value "$env:PATH;$env:SCCACHE_PATH"
        - Invoke-Expression -Command .gitlab/ci/vcvarsall.ps1
        - sccache --start-server
        - sccache --show-stats
        - ctest -VV -S .gitlab/ci/ctest_configure.cmake
        - ctest -VV -S .gitlab/ci/ctest_build.cmake
        - sccache --show-stats
        - sccache --stop-server

    interruptible: true

.cmake_test_windows:
    stage: test

    script:
        - *before_script_windows
        - Invoke-Expression -Command .gitlab/ci/vcvarsall.ps1
        - ctest --output-on-failure -V -S .gitlab/ci/ctest_test.cmake

    interruptible: true

.cmake_test_windows_external:
    stage: test-ext

    script:
        - build/install/bin/ctest --output-on-failure -V -S .gitlab/ci/ctest_test_external.cmake

    interruptible: true<|MERGE_RESOLUTION|>--- conflicted
+++ resolved
@@ -49,12 +49,8 @@
         CMAKE_CONFIGURATION: windows_vs2019_x64
         CMAKE_GENERATOR: "Visual Studio 16 2019"
         CMAKE_GENERATOR_PLATFORM: "x64"
-<<<<<<< HEAD
-        CMAKE_GENERATOR_TOOLSET: "v142,version=14.28.29333"
+        CMAKE_GENERATOR_TOOLSET: "v142,version=14.28.29910"
         CMAKE_CI_NIGHTLY_IGNORE_DEPS: "true"
-=======
-        CMAKE_GENERATOR_TOOLSET: "v142,version=14.28.29910"
->>>>>>> 3a042bef
 
 ## Tags
 
