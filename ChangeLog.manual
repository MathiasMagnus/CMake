<<<<<<< HEAD
=======
Changes in CMake 2.8.10.1 (since 2.8.10)
----------------------------------------------
Brad King (5):
      Fix default PDB output directory (#13644)
      Fix PathScale compiler id for Clang-based upstream
      Update programmatically-reported copyright year (#13638)
      FindSDL: Restore accidentally dropped search paths (#13651)
      OS X: Fix default CMAKE_OSX_SYSROOT with deployment target

Rolf Eike Beer (2):
      FindOpenSSL: fix library selection on Windows (#13645)
      FindOpenSSL: also find the non-MD debug libraries for MSVC

Stephen Kelly (1):
      GenEx: Use case insensitive comparison for $<CONFIG:...>

>>>>>>> 902ab6b5
Changes in CMake 2.8.10 (since 2.8.10-rc3)
----------------------------------------------
None

Changes in CMake 2.8.10-rc3 (since 2.8.10-rc2)
----------------------------------------------
Rolf Eike Beer (2):
      SelectLibraryConfigurations: add testcase
      SelectLibraryConfigurations: fix for release and debug libs being the same

Stephen Kelly (5):
      BasicConfigVersion: Make docs refer to the macro, not the module name
      Document LOCATION undefined behavior with use of LINKER_LANGUAGE.
      GenEx: Add an accessor for imported targets in a makefile.
      GenEx: Create cmGeneratorTargets for imported targets.
      GexEx: Validate Target names and property names differently.

Thomas Arcila (1):
      SelectLibraryConfigurations: Fix foreach(x IN LISTS ...) syntax

Changes in CMake 2.8.10-rc2 (since 2.8.10-rc1)
----------------------------------------------
Alex Neundorf (2):
      Document CMAKE_FIND_PACKAGE_NAME
      Automoc: fix #13572: issue with symbolic links

Brad King (4):
      cmCTestSVN: Fix compilation with Sun CC 5.1
      if: Document that plain 'NOTFOUND' is a false constant
      string: Clarify regex documentation of '-' behavior
      FortranCInterface: Pass all flags to VERIFY project (#13579)

David Cole (1):
      NSIS: Fix incorrect uninstall registry key name (#13578)

Eric NOULARD (3):
      CPACK_XX_ON_ABSOLUTE_INSTALL_DESTINATION is now properly checked for ON/OFF
      Document CPACK_COMPONENT_INCLUDE_TOPLEVEL_DIRECTORY and fix some typo.
      Make CPACK_SET_DESTDIR work with archive generator + component-based packaging

Jean-Christophe Fillion-Robin (1):
      CTest: Ensure CTEST_USE_LAUNCHERS behaves nicely in Superbuild setup

Pere Nubiola i Radigales (1):
      Find PostgreSQL headers on Debian

Peter Kümmel (4):
      Ninja: also set OBJECT_DIR when compiling
      Ninja: don't pollute current dir when using gui (#13495)
      Ninja: implicit dependency for custom command files
      Fix regression: write compile definitions if any

Philip Lowman (4):
      FindGTK2: Rollback lib64 changes which broke header file finding
      FindGTK2: #12049 fix detection of header files on multiarch systems
      FindGTK2: #12596 Missing paths for FindGTK2 on NetBSD
      FindGTK2: Update local changelog

Rolf Eike Beer (6):
      CTest: fix usage of memory checker with spaces in path
      CTest: fix pre and post test commands with spaces
      CTest: add tests that simulate memcheck runs
      CTest: improve memory checker type detection
      CTest: add a test for CTEST_CUSTOM_MEMCHECK_IGNORE
      CTest: add a check with a quoted memory checker

Stephen Kelly (18):
      GenEx: It is not an error to specify an empty parameter
      GenEx: Return after error reported.
      GenEx: Report actual target name not found, not "0" each time.
      GenEx: Parse comma after colon tokens specially
      GenEx: Validate target and property names.
      GenEx: Ensure that the empty CONFIGURATION can be used conditionally.
      GenEx: Add test for $<BOOL:> with empty parameter.
      GenEx: Add tests for "0" and "1" expressions with literal commas.
      GenEx: Don't use std::vector::at(int).
      Attempt to fix the compile of cmake on Sun CC.
      GenEx: Parse colon after arguments separator colon specially.
      GenEx: Test the use of generator expressions to generate lists.
      GenEx: Fix termination bugs in generator expression parser.
      GenEx: Break if there are no more commas in the container
      GenEx: Add some more asserts to verify code-sanity.
      GenEx: Replace some failing tests with Borland and NMake makefiles.
      GenEx: Fix reporting about not-found include directories and libraries.
      Fix config-specific INCLUDE_DIRECTORIES in multi-config generators

Changes in CMake 2.8.10-rc1 (since 2.8.9)
-----------------------------------------
Scripted Changes (3):
      Remove trailing whitespace from most CMake and C/C++ code
      Convert CMake-language commands to lower case
      Remove CMake-language block-end command arguments

Alex Neundorf (27):
      Eclipse: add support for the 4.2 Juno release (#13367)
      Eclipse: improve (fix ?) version detection on OSX
      Eclipse: fix #13358: don't create bad linked resources
      Eclipse: fix #13358: don't create bad linked resources
      remove non-working KDE4 test
      Eclipse on OSX: fix handling of framework include dirs (#13464)
      Eclipse on OSX: improve handling of framework include dirs (#13367)
      -fix line length
      fix #13474: also rescan dependencies if the depender does not exist
      -fix line length
      -fix Java dependency scanning, broken in previous commit
      error out if CTEST_USE_LAUNCHERS is TRUE but RULE_LAUNCH_* are not set
      fix #13494: rerun automoc also if include dirs or moc options change
      CMakeDetermineFortranCompiler: add support for cross-compiling (#13379)
      Automoc: fix #13493, use target properties for include dirs
      Automoc: do not use DEFINITIONS, but only COMPILE_DEFINITIONS
      Automoc: also the makefile-COMPILE_DEFINITIONS
      cmGlobalGenerator.h: some minor coding style fixes
      Modules/readme.txt: fix typo
      find_package: add support for a <package>_NOT_FOUND_MESSAGE variable
      exports: store pointers to all installations of each export set
      exports: accept a missing target if it is exported exactly once
      exports: first try at error handling if a target is missing
      exports: fix build with MSVC6
      exports: move the handling of missing targets into subclasses
      exports: define a CMAKE_FIND_PACKAGE_NAME var set by find_package()
      exports: add a test for exporting dependent targets

Andreas Mohr (1):
      FindCURL: Find older MSVC prebuilts

Andy Piper (1):
      Do not include directories which are part of the package install prefix.

Benjamin Eikel (21):
      Initial version of find module
      FindSDL: Add version support for FindSDL_net
      FindSDL: Version support for FindSDL_image
      FindSDL: Use prefix SDL_NET, because it matches the file name.
      FindSDL: Use SDL_IMAGE prefix for varibales
      FindSDL: Add "cmake_minimum_required" to "try_compile" project
      FindSDL: Format the documentation
      FindSDL: Version support for FindSDL_sound
      FindSDL: Use same capitalization for FPHSA as file name
      FindSDL: Pass SDL_SOUND_LIBRARY to FIND_PACKAGE_HANDLE_STANDARD_ARGS
      FindSDL: Use SDL_MIXER prefix for variables
      FindSDL: Add version support for FindSDL_mixer
      FindSDL: Update documentation
      FindSDL: Use SDL_TTF prefix for variables
      FindSDL: Add version support for FindSDL_ttf
      FindSDL: Update documentation
      FindSDL: Format documentation
      FindSDL: Add version support
      FindSDL: Add my copyright tag to all FindSDL_* modules
      FindSDL: Remove from find_... calls PATHS that are set by default
      FindSDL: Stay compatible with old input variables

Bill Hoffman (8):
      Use OUTPUT_NORMAL instead of OUTPUT_MERGE for cmake -E chdir.
      curl: Use find_package(OpenSSL)
      curl: Make OpenSSL DLLs available to CMake on Windows
      file(DOWNLOAD): Generalize EXPECTED_MD5 to EXPECTED_HASH
      file(DOWNLOAD): Add options for SSL
      Utilities/Release: Enable CMAKE_USE_OPENSSL in nightly binaries
      Add SSL_VERIFYPEER and CAINFO file options to ExternalProject_Add.
      Revert "Ninja: don't expand any rsp files"

Brad King (83):
      find_library: Add test covering lib->lib64 cases
      find_library: Refactor lib->lib64 conversion
      find_library: Simplify lib->lib<arch> expansion
      find_library: Fix mixed lib->lib64 (non-)conversion cases (#13419)
      CMakeDetermine(C|CXX)Compiler: Consider Clang compilers
      Factor common code out of CMakeDetermine(ASM|C|CXX|Fortran)Compiler
      Prefer generic system compilers by default for C, C++, and Fortran
      Xcode: Fix object library references in multi-project trees (#13452)
      Xcode: Run xcode-select to find Xcode version file (#13463)
      Watcom: Simplify compiler version detection (#11866)
      Remove trailing TAB from NSIS.template.in
      Fix WarnUnusedUnusedViaUnset test pass/fail regex
      CMakeVersion.bash: Update sed expression for lower-case 'set'
      GetPrerequisites: Mark file_cmd as advanced cache entry
      Add boolean generator expressions
      Add $<CONFIG:...> boolean query generator expression
      Recognize Clang ASM support (#13473)
      Xcode: Set ASM source language in project file (#13472)
      Tests/Assembler: Do not use assembler in universal binaries
      Add FindHg module to find Mercurial
      ExternalProject: Add Mercurial (hg) repository support
      Qt4Macros: Fix recently broken resource file parsing
      Tests/ObjectLibrary: Do not enable CXX in subdirectories
      VS11: Rename 'Immersive' to 'WindowsAppContainer' (#12930)
      VS: Disable precompiled headers unless enabled by project (#12930)
      VS11: Generate flag tables from MSBuild V110 tool files
      Detect Compaq compiler version with its id
      Detect PathScale compiler version with its id
      Detect TI compiler version with its id
      Detect Comeau compiler version with its id
      Detect SDCC compiler version with its id
      Detect Cray compiler version with its id
      Detect Analog VisualDSP++ compiler version with its id
      Re-order C/C++/Fortran compiler determination logic
      CMakeDetermineCompilerId: Prepare to detect IDE compiler id
      Xcode: Detect the compiler id and tool location
      VS10: Define CMAKE_VS_PLATFORM_TOOLSET variable
      VS: Detect the compiler id and tool location
      Cleanly enable a language in multiple subdirectories
      Test variables CMAKE_(C|CXX|Fortran)_COMPILER(|_ID|_VERSION)
      Document CMAKE_<LANG>_COMPILER_(ID|VERSION) values
      Make platform information files specific to the CMake version
      Move CMAKE_<LANG>_COMPILER_WORKS to compiler information files
      Store ABI detection results in compiler information files
      VS: Remove support for "free" version 2003 tools
      VS: Simplify MSVC version reporting
      Modernize MSVC compiler information files
      VS: Fix MSVC_IDE definition recently broken by refactoring
      add_library: Document POSITION_INDEPENDENT_CODE default (#13479)
      magrathea: Tell cmELF about DT_RUNPATH (#13497)
      Utilities/Release: Link AIX binary with large maxdata
      Utilities/xml: Add .gitattributes to disable whitespace checks
      Utilities/xml: Add docbook-4.5 DTD (#13508)
      docbook: Fix formatter naming convention to avoid shadow
      docbook: Fix Sun CC warning on ptr_fun(isalnum)
      curl: Honor OPENSSL_NO_SSL2
      if: Compare up to 8 components in VERSION tests
      ExternalProject: Generalize URL_MD5 option to URL_HASH
      Rename SSL terminology to TLS
      file(DOWNLOAD): Make TLS options behave as documented
      OS X: Add platform-specific Clang compiler info files (#13536)
      VS11: Detect VS 2012 Express for default generator (#13348)
      VS11: Add VS 2012 Express support (#13348)
      file(DOWNLOAD): Add HTTP User-Agent string
      ExternalProject: Add DOWNLOAD_NAME option
      file(DOWNLOAD): Change EXPECTED_HASH to take ALGO=value
      VS8: Remove '.NET' from generator description (#10158)
      Clang: Split Compiler/Clang* modules out from GNU (#13550)
      Clang: All versions know about -fPIE (#13550)
      Xcode: Remove unused code reading CMAKE_OSX_SYSROOT_DEFAULT
      OS X: Always generate -isysroot if any SDK is in use
      OS X: Improve default CMAKE_OSX_SYSROOT selection
      bootstrap: Suppress CMAKE_OSX_SYSROOT if CFLAGS have -isysroot
      Tests/Assembler: Use CMAKE_OSX_SYSROOT to generate .s file
      OS X: Allow CMAKE_OSX_SYSROOT to be a logical SDK name
      OS X: Simplify selection of CMAKE_OSX_ARCHITECTURES
      OS X: If CMAKE_OSX_SYSROOT is already set do not compute default
      OS X: Further improve default CMAKE_OSX_SYSROOT selection
      OS X: Teach deployment target sanity check about SDK names
      OS X: Ignore MACOSX_DEPLOYMENT_TARGET during Xcode compiler id
      Verify that PDB_(NAME|OUTPUT_DIRECTORY) are honored in test
      Document that PDB_(NAME|OUTPUT_DIRECTORY) are ignored for VS 6
      Run PDBDirectoryAndName test on MSVC and Intel

Clinton Stimpson (8):
      fphsa: clarify message about minimum required version found.
      DeployQt4:  Include DESTDIR for some cpack generators.
      Add -DNDEBUG to RelWithDebInfo flags where where Release flags had it.
      Fix regex for qt minor version.
      FindQt4: Give precedence to QTDIR environment variable, if set.
      FindQt4: Give precedence to QTDIR environment variable, if set.
      Fix errors detecting Qt4 on Windows 8.
      cmake-gui: Fix error status when interrupted.

Daniel Pfeifer (8):
      Simplify CMake.HTML documentation test command line
      docbook: Remove table of contents
      docbook: Factor out code to write valid DocBook IDs
      docbook: Fix the DocBook section output
      docbook: Cleanup formatter and generated DocBook
      docbook: Add support for <abstract> at section level 1
      docbook: Add CMake.DocBook test to validate xml (#13508)
      docbook: Remove redundant docs that cause invalid DocBook

David Cole (9):
      Begin post-2.8.9 development
      Release: Temporarily exclude ExternalProject test on cygwin
      Add ability to run as a ctest -S script also
      CMake: Clarify the documentation for if(f1 IS_NEWER_THAN f2)
      Convert the CPACK_CYGWIN_PATCH_NUMBER variable to a cache variable
      InstallRequiredSystemLibraries: Use correct file names (#13315)
      ProcessorCount: Mark find_program vars as advanced (#13236)
      FindQt4: Avoid "finding" non-existent library in a .framework
      FindMPI: Set correct variables for calls to FPHSA

Eric NOULARD (2):
      Enhance DESTDIR documentation. Fixes #0012374.
      Handles %attr(nnn,-,-) /path/to/file in CPACK_RPM_USER_FILELIST properly.

James Bigler (3):
      Replace -g3 with -g for CUDA 4.1 and 4.2 in addition to CUDA < 3.0.
      Added CUDA_SOURCE_PROPERTY_FORMAT. Allows setting per file format (OBJ or PTX)
      FindCUDA: Added CUDA_HOST_COMPILER variable.

Marcin Wojdyr (1):
      Remove CMake multiline block-end command arguments

Nils Gladitz (1):
      ctest_update: Tell svn not to prompt interactively (#13024)

Patrick Gansterer (4):
      VS: Cleanup AddPlatformDefinitions() of Visual Studio generators
      Add additional architectures to CMakePlatformId.h.in
      Add WindowsCE platform information files
      VS: Remove duplicated implementations of CreateLocalGenerator()

Peter Kuemmel (1):
      Ninja: don't expand any rsp files

Peter Kümmel (15):
      Ninja: cmcldeps needs a compiler
      Ninja: don't crash on returned 0 pointer
      Ninja: prepare msvc pdb cleanup
      Ninja:split out setting of msvc TARGET_PDB
      Ninja: remove GetTargetPDB because it is used only once
      Ninja: also detect /showInclude prefix for icl
      Find mingw's windres also when Unix Makefiles are used
      Ninja: don't suppress warning about compiler options
      Ninja: suppress cmcldeps only for source file signature try_compiles
      Ninja: filter target specific compile flags with language specific regex
      Ninja: OBJECT_DEPENDS should set an implicit dependency
      Ninja: don't confuse ninja's rsp files with nmake's
      Ninja: move -LIBPATH behind -link option
      Ninja: move <OBJECTS> in front of the first linker option
      Ninja: add option to enforce usage of response files

Philip Lowman (3):
      FindOpenSceneGraph: CMake variable OSG_DIR influences detection now too
      FindGTK2: Add GTK2_CAIROMMCONFIG_INCLUDE_DIR for cairommconfig.h
      CMakeDetermineVSServicePack: Visual Studio 2012 added

Rolf Eike Beer (25):
      remove lib64 Unix paths if the respective lib path is also given
      FindOpenSSL: find cross-compiled OpenSSL from MinGW (#13431)
      FindOpenSSL: use SelectLibraryConfigurations
      FindOpenSSL: let CMake handle environment variable HINTS
      FindOpenSSL: cleanup path hints
      FindOpenSSL: remove leftover comment
      SelectLibraryConfiguration: generate correct output when input vars are lists
      Fix typo direcotry -> directory (and similar) [#13444]
      FindSelfPackers: fix typo (#13456)
      CheckTypeSize: show in documentation how to get struct member size (#10579)
      CheckTypeSize: add a test for size of struct members
      FindX11: remove duplicates from X11 include path list (#13316)
      FindX11: avoid calling list(REMOVE_DUPLICATES) on an empty list
      list command: error on too many arguments
      CMake.List test: explicitely test with lists containing only an empty string
      use the find_* functions ENV parameter
      use PATH_SUFFIXES to simplify find_* calls
      do not escape spaces in regular expressions
      read less from version headers into variables
      FindFLEX: fix version extraction on Apple
      FindGettext: remove code duplicating FPHSA checks
      include FPHSA from current directory in all modules
      FindOpenSceneGraph: simplify by using more features of FPHSA
      FindSDL: add SDLMAIN_LIBRARY only once (#13262)
      add documentation for all MSVCxxx version variables (#12567)

Sergei Nikulov (1):
      fix for discovering ft2build.h using FREETYPE_DIR environment var (#13502)

Stephen Kelly (60):
      Add new qt4_use_modules function.
      Add missing whitespace to docs.
      Fix some typos in the docs.
      Remove incorrect doc string for link type enum
      Remove duplicate 'of' from docs.
      Fix unfortunate documentation error for PIC feature.
      Don't duplicate -D defines sent to the compiler.
      Fix CompileDefinitions test on Visual Studio.
      Fix the test setting COMPILE_DEFINITIONS target property
      Rename files from main.cpp to more meaningful names.
      Fix casing of 'Qt' in docs, comments and user-visible strings.
      Read entire Qt4 qrc file when parsing for depends info.
      Add a return-after-error if an old Qt is found.
      Use CMake platform variables instead of Qt ones.
      Move variable setting down to where it relates to.
      Remove an if which is always true.
      Use add_subdirectory instead of the obsolete subdirs.
      Replace two include_directories with a setting.
      Compile with both Qt4 and Qt5.
      Build with Qt5 if it is found.
      cmGeneratorExpression: Re-write for multi-stage evaluation
      cmGeneratorExpression: Port users to two-stage processing
      Fix the regular expression validator for target names.
      Handle colons as a special case in the generator expression parser.
      Enable deprecated API when using Qt 5.
      Add more forwarding API to cmGeneratorTarget.
      Store cmGeneratorTargets with the makefile.
      Move GenerateTargetManifest to cmGeneratorTarget.
      Move GetLinkInformation to cmGeneratorTarget
      Make cmLocalGenerator::AddArchitectureFlags take a cmGeneratorTarget.
      Move GetCreateRuleVariable to cmGeneratorTarget.
      Port cmLocalGenerator::GetTargetFlags to cmGeneratorTarget.
      Move GetIncludeDirectories to cmGeneratorTarget.
      Append the COMPILE_DEFINITIONS from the Makefile to all targets.
      Add a wrapper for accessing config-specific compile-definitions.
      Add convenience for getting a cmGeneratorTarget to use.
      Fix compiler warning with initialization order.
      Revert "Move GenerateTargetManifest to cmGeneratorTarget."
      Use the cmGeneratorTarget for the include directories API.
      Fix indentation in the code blocks generator.
      Port remaining code to GetCompileDefinitions().
      Add include guard for cmGeneratorExpression.
      Don't prepend a path before generator expressions in include_directories.
      Convert paths in INCLUDE_DIRECTORIES property to Unix slashes.
      Add an AppendDefines std::string overload.
      Return a std::string from GetCompileDefinitions.
      Refactor GetCompileDefinitions a bit.
      Extend the generator expression language with more logic.
      Add a generator expression for target properties.
      Add API to check that dependent target properties form a DAG.
      Add a self-reference check for target properties.
      Early return if there is no target.
      Process generator expressions in the INCLUDE_DIRECTORIES property.
      Process generator expressions in the COMPILE_DEFINITIONS target property.
      Fix the layout of the generator expression documentation.
      Fix punctuation in some variables documentation.
      Document that generator expressions can be used in target properties.
      Remove unused parameter marker and the unused parameter.
      Fix minor typos.
      Remove period at the end of the check message.

Tom Schutter (2):
      cmake-mode.el: Use more readable regex and case-fold-search
      cmake-mode.el: add local keybindings

Xavier Besseron (7):
      cmCTestSVN: Add the new SVNInfo structure
      cmCTestSVN: Extend Revision struct with SVN repo information
      cmCTestSVN: Add the Repositories list and the RootInfo pointer
      cmCTestSVN: Create the SVNInfo for the root repository
      cmCTestSVN: Use the SVNInfo structure
      cmCTestSVN: Add a LoadExternal() function and an ExternalParser class
      cmCTestSVN: Load and process information from externals

Yuchen Deng (1):
      Add PDB_OUTPUT_DIRECTORY and PDB_NAME target properties (#10830)

Yury G. Kudryashov (7):
      exports: Move cmTargetExport to a dedicated header file
      exports: Remove cmTargetExport constructor
      exports: Rename cmGlobalGenerator::AddTargetToExport{s,}
      exports: Create class cmExportSet
      exports: Add cmExportSetMap class
      exports: Hold an ExportSet pointer in cm*Export*Generator
      exports: cmGlobalGenerator::ExportSets destructor will clear it

Zack Galbreath (2):
      Clean up documentation formatting so that it is rendered properly in HTML.
      cmparseMSBuildXML: Include DisplayName in the output

Changes in CMake 2.8.9 (since 2.8.9-rc3)
----------------------------------------
None

Changes in CMake 2.8.9-rc3 (since 2.8.9-rc2)
--------------------------------------------
Alexey Ozeritsky (1):
      Fixed: FindLAPACK does not find MKL 10.3 when using gcc 4.x

Brad King (3):
      pre-commit: Reject C++ code with lines too long
      Tests/X11: Add missing include <stdlib.h> for 'rand'
      Tests/ObjC++: Use standard <iostream> header

David Cole (1):
      CPack: Use bin subdir when looking for dpkg and rpmbuild

Eric NOULARD (2):
      Do not run cpack at CMake time it is not available.
      Find dpkg and rpmbuild in usual Fink and MacPort paths

Nicolas Despres (17):
      Ninja: Cannot pass a reference to an anonymous object.
      Ninja: Add support for OS X app bundles.
      Ninja: Add support for OX X library framework.
      Ensure 3rd party libraries are writable.
      Remove trailing white-spaces.
      Re-factor OS X bundle and framework generation.
      Ninja: Copy resource files in the bundle.
      Ninja: Add support for CFBundle.
      Enable BundleTest with CLang too.
      Re-factor CFBundle generation.
      Ninja: Use same echo message as makefiles.
      Re-factor bundle content copying rules generation.
      Re-factor Mac OS X content directory computation.
      Re-factor framework directory computation.
      Re-factor OS X content generator start up.
      Fix memory leak in Makefile generator.
      Add missing this->.

Peter Kuemmel (1):
      Ninja: dep files and multiple -arch flags not possible on mac

Peter Kümmel (24):
      Ninja: windres is also used for cross-compiling
      Ninja: search for windres with prefix
      Ninja: there could be null pointers
      Ninja: more searching for windres
      Ninja: path is already declared
      Ninja: fix GCC 4.7 warning -Wconversion
      Ninja: fix sytle
      Ninja: also stop when .rc's .d file couldn't be generated
      Ninja: readd quotes to src file path before patching it
      Ninja: cmcldeps needs absolute paths for RCs
      Ninja: on Mac no multiple -arch because of -M
      Ninja: fix mis-matching endif() argument
      Ninja: also mingw needs TARGET_PDB
      Ninja: line length
      Ninja: make TARGET_PDB a real .gdb file name
      Ninja: make debug symbol suffix configurable by CMAKE_DEBUG_SYMBOL_SUFFIX
      Ninja: remove 'friend' in ninja code
      Ninja: remove warnings
      Ninja: remove 'this' from member initializer list
      Ninja: fixes for bcc
      Ninja: enable ninja on Mac so all Mac CDash-builds are tested, cleanup later
      Ninja: void function can't return a value
      Ninja: enable ninja support everywhere
      Ninja: also bootstrap ninja files

Changes in CMake 2.8.9-rc2 (since 2.8.9-rc1)
--------------------------------------------
Alex Neundorf (4):
      -remove trailing whitespace
      documentation: preparation for making the man section configurable
      man documentation: detect man section from the given filename
      Eclipse: fix #13313, always set LANG to C, also if unset

Bill Hoffman (1):
      Remove process execution code from cmcldeps and have it use cmake code.

Brad King (12):
      KWIML: Generalize interface to report broken integer literal macros
      KWIML: Teach ABI.h about 'long long' and 'char' on old HP
      KWIML: Teach INT.h that no HP platform implements SCN*8 formats
      KWIML: Teach INT about broken UINT32_C on old HP
      Fix project command documentation typo (#13384)
      CTestUpdateSVN: Do not create repo directory first (#13349)
      Tests/CustomCommand: Do not use 'main' in a library
      AIX-GNU: Link shared libs with -brtl,-bnoipath (#13352)
      include: Ignore empty string as file name (#13388)
      Add ASM platform information for GNU compiler on AIX (#13390)
      if: Document that macro arguments are not variables (#13393)
      install: Fix COMPONENT option

Clinton Stimpson (3):
      GetPrerequisites.cmake: detect executables built with the -pie linker flag.
      cmake-gui: Fix code to respect current locale.
      DeployQt4: workaround bug 13258 where ARGV1 is leaked into a sub function.

David Cole (7):
      STYLE: Fix line length, remove extra blank line
      CTest: Refactor error output into ErrorMessageUnknownDashDValue
      CTest: Rename local variable for clarity
      CTest: Extend -D command line arg handling for variable definitions
      CTest: Allow -Dvar=value with no space between the D and the var
      CTest: Add test to verify -D variable definitions work
      Ninja: Fix typo: tagets -> targets

Eric NOULARD (3):
      Enhance documentation of install command w.r.t. the "Undefined" component.
      CPack fix regression between 2.8.7 and 2.8.8 when running cpack with no arg.
      Do not provide defaul value for CPACK_PACKAGE_DIRECTORY if found in config.

Nicolas Despres (1):
      Ninja: Clean all symlink created for libraries.

Peter Kuemmel (6):
      Ninja: print error message when command failed
      Ninja: also consider variables when checking command line length
      Ninja: also consider rule command length for rsp file
      Ninja: remove int/size_t warning
      Ninja: add soname test case
      Ninja: don't shadow 'outputs' variable

Peter Kümmel (6):
      Ninja: also write link libraries to rsp file
      Ninja: remove some unused default arguments
      Ninja: error on missing rspfile_content
      Ninja: disable work around when linking with mingw
      Ninja: enable response file support on Mac (length 262144)
      Ninja: sysconf() is declared in unistd.h

Philip Lowman (2):
      FindBoost: Fix bug where Boost_FOUND could be false when version specified
      FindBoost: Future proof to 1.56

Rolf Eike Beer (2):
      FindJava: improve version matching (#12878)
      fix 2 space bugs in variable documentation

Stephen Kelly (3):
      Use full paths in compile_commands.json for out of source builds.
      Construct the full path before escaping it.
      Fix PositionIndependentTargets test with clang trunk.

Changes in CMake 2.8.9-rc1 (since 2.8.8)
----------------------------------------
Alex Neundorf (12):
      -fix #13081: support OBJECT libraries in CodeBlocks/QtCreator projects
      CodeBlocks: improve support for OBJECT libraries
      fix #13195: avoid multiple mentions of found packages
      FeatureSummary.cmake: nicer formatting
      -strip trailing whitespace
      make default install component name configurable
      -add docs for ${CMAKE_INSTALL_DEFAULT_COMPONENT_NAME}
      write_basic_package_version_file() now works with unset CMAKE_SIZEOF_VOID_P
      add test for #13241: empty SIZEOF_VOIDP in write_basic_package_version_file
      ASM compiler detection: remove debug output (#13270)
      Eclipse: parallel build also for "Build project" #13287
      automoc: better error handling (#13299)

Anthony J. Bentley (1):
      FindwxWidgets: Do not use -isystem on OpenBSD (#13219)

Ben Boeckel (2):
      Don't put legacy variables back into the cache
      Search for other ABIFLAGS builds of Python

Bill Hoffman (15):
      Add support to ctest for GTM mumps coverage.
      Fix warning about char* instead of const char*.
      Fix line length.
      Add test for mumps coverage. Also refactor code to prepare for cache coverage.
      Add virutal destructor to silence warning.
      Add support for Cache coverage.
      Fix some warnings and a bug where it went past the length of a vector.
      Use a script to run the test because WORKING_DIRECTORY is not in 2.8.2.
      Use <TARGET_FILE> expression to run ctest so it works with Xcode and VS IDE.
      Add ability to specify more than one package directory or coverage directory.
      Remove uncovered files from cache coverage data.
      Disable bullseye coverage for mumps coverage test.
      Update test data to match new coverage format.
      Do not try to run bullseye coverage if COVFILE env is empty.
      CDash now supports lots of files in coverage. So, show all files.

Brad King (59):
      Add LICENSE and NOTICE
      Add 'tips' script to suggest local configuration
      Add 'setup-user' script to configure authorship information
      Add 'setup-hooks' script to install local hooks
      Add 'setup-gerrit' script to configure Gerrit access
      Add 'setup-stage' script to configure topic stage remote
      Add 'setup-ssh' script to configure ssh push access
      Add README instructions and sample configuration
      Add and configure developer setup helper scripts
      Exclude from source archives files specific to Git work tree
      Exclude from CMake source archives files specific to Git work tree
      Refactor CMake version handling
      Document behavior of multiple target_link_libraries calls (#13113)
      ctest_coverage: Save/restore LC_ALL around gcov (#13136)
      Cleanup custom command .rule file internal handling
      Factor out custom command .rule file path generation
      VS10: Avoid creating .rule files next to outputs (#13141)
      find_package: Document <package>_FIND_* variables (#13142)
      find_package: Fix components signature documentation (#13142)
      Teach RunCMake tests to allow custom checks
      list: Handle errors on empty lists more gracefully (#13138)
      include_external_msproject: Test TYPE, GUID, PLATFORM options (#13120)
      VS: Fix line-too-long style errors
      libarchive: Avoid 'inline' keyword on XL C v6 (#13148)
      Intel: On Windows use /EHsc instead of deprecated /GX (#13163)
      KWSys: Remove DateStamp
      try_compile: Cleanup temporary directories (#13160)
      setup-stage: Optionally reconfigure topic stage
      CTest: Escape MemCheck test output for XML (#13124)
      Documentation: Fix HTML anchor ranges
      Require CMake 2.8.2 or higher to build CMake
      CTest: Simplify environment save/restore
      KWSys: Fix SystemTools environment memory handling (#13156)
      VS10: Refactor custom commands to use WriteSource
      VS10: Simplify vcxproj.filter file generation
      VS10: Convert paths normally unless forced to relative
      VS11: Do not use source path conversion workaround specific to VS 10
      VS10: Generate relative source paths when possible (#12570)
      Intel: On Windows use /RTC1 instead of deprecated /GZ (#13174)
      Test NO_SONAME property (#13155)
      KWSys: Remove dependencies on FundamentalType
      Documentation: Improve HTML section index format
      VS: Restore header files marked as OS X Framework content (#13196)
      VS11: Fix ARM architecture hint typo (#13077)
      Fortran: Follow <>-style includes (#13239)
      bootstrap: Port back to old shells (#13199)
      KWSys: Remove unused environ declaration from SystemTools
      FindBZip2: Search locations in GnuWin32 registry
      cmArchiveWrite: Clear fflags from archive entries
      Makefile: Support directory names containing '=' (#12934)
      libarchive: Avoid 'inline' on SunPro < 5.9 (#13277)
      Avoid direct use of std::(o|)stringstream (#13272)
      KWIML: Add interface to report broken integer format macros
      KWIML: Report broken integer format macros on AIX 4.3
      add_library: Allow OBJECT library without dynamic linking (#13289)
      install: Fix FILES_MATCHING on case-sensitive Mac filesystems (#13177)
      Make CTest.UpdateGIT robust to Git safecrlf on Windows
      Do not crash on SHARED library without language (#13324)
      CMakeDetermineCCompiler: Fix typo "_CXX_" -> "_C_" (#13330)

Brian Helba (1):
      Print any evaluated 'elseif'/'else' commands in trace mode (#13220)

Charlie Sharpsteen (1):
      Mac: Add guards to CMAKE_FIND_FRAMEWORK and CMAKE_FIND_APPBUNDLE defaults

Clinton Stimpson (1):
      cmake-gui: Wait for configure/generate thread to complete before exiting.

Daniel R. Gomez (6):
      KWSys: Fix hashtable prime list on g++ 2.9 (#13273)
      Tests/IncludeDirectories: Files must end in a newline (#13314)
      Tests/VSGNUFortran: Avoid C++ comment in C code (#13314)
      Tests/Assembler: Assemble and link with same flags (#13314)
      Fix FindPackageMode test Makefile (#13314)
      Avoid string.clear and string.push_back (#13319)

David Cole (12):
      Begin post-2.8.8 development
      CPack/NSIS: Add CPACK_NSIS_EXTRA_PREINSTALL_COMMANDS (#13085)
      ExternalProject: Add missing COMMAND keyword
      ExternalProject: Avoid unnecessary git clones (#12564)
      ExternalProject: Refactor repeated code into function (#12564)
      ExternalProject: Avoid repeated git clone operations (#12564)
      CTest: Modify reg ex so it also works with gcov 4.7 output (#13121)
      BZip2: Remove unnecessary *.bz2 files from CMake source tree
      Ninja: Enable the ninja generator by default on Windows.
      Revert "Millenium update: 79 * (16/9)/(4/3) = 105"
      Ninja: Restructure code to work with the Borland compilers
      Remove unused ivars to eliminate compiler warnings

David Faure (1):
      Abort FindQt4.cmake if Qt 5 is found.

Eric NOULARD (12):
      Use fakeroot for control.tar.gz as well
      Enhancement of bash completion scripts given by Igor Murzov.
      Install editors helper files
      CPack - preserve timestamp for CPACK_INSTALLED_DIRECTORIES. fixes: #0013193
      CPack add easy possibility to warn about CPACK_SET_DESTDIR
      CPack add necessary check to detect/warns/error on ABSOLUTE DESTINATION
      Fix KWStyle warning
      Use CPACK_xxx and CMAKE_xxx in a consistent way.
      CPack allow RPM and DEB generator to be used on OSX.
      Calm down Borland compiler warning about "always true"
      CPackRPM: avoid leakage of RPM directive from one component to another.
      CPackDeb add missing documentation for some CPACK_DEBIAN_xx variables.

Fraser Hutchison (1):
      CPack: Fixed incorrect error log for CPACK_NSIS_MENU_LINKS.

Jan Schaffmeister (1):
      Xcode: Recognize storyboard source files (#13214)

Jim Hague (2):
      libarchive: Avoid trailing , in enum for XL v6 (#13148)
      Workaround IBM XL v6 streams seekg bug (#13149)

Jonathan Klein (1):
      FindBullet: Add missing math library name (#13309)

Joseph Snyder (1):
      Change GT.M Coverage Parser global

Konstantin Tokarev (1):
      [OSX] Fixed undefined symbol when linking CMakeLib into shared library

Kurtis Nusbaum (1):
      Added conditional for the phonon backend plugin.

Leonid Yurchenko (1):
      include_external_msproject: Add TYPE, GUID, PLATFORM options (#13120)

Mario Bensi (1):
      Add FindLibLZMA Module

Mariusz Plucinski (1):
      Do not crash on unknown source language (#13323)

Matt McCormick (1):
      ExternalProject: Fix 'make' builds with Ninja (#13159)

Minmin Gong (1):
      VS11: Add ARM architecture generator (#13077)

Modestas Vainius (3):
      Fix CPack RPM man page typo detected by lintian.
      Support building shared libraries or modules without soname (#13155)
      Fix a few typos in NO_SONAME property description.

Nicolas Despres (2):
      Ninja: Add a convenient 'clean' target.
      Ninja: Add a convenient 'help' target.

Patrick Gansterer (1):
      Added CPACK_NSIS_ENABLE_UNINSTALL_BEFORE_INSTALL

Peter Collingbourne (2):
      Ninja: apply CMAKE_<LANG>_FLAGS_<TYPE> to executable targets (#13069)
      Ninja: mark rules/build file streams failed if error occurred (#13067, #13105)

Peter Kuemmel (61):
      Ninja: ensure output directories exist
      Ninja: no 16:9 screens for the cmake team ;)
      Ninja: add option to enable ninja where it is not enabled by default
      Ninja: remove GCC -Wshadow warning
      Ninja: enable Ninja for CodeBlocks
      Ninja: no additional variable needed to enable ninja
      Ninja: CMAKE_USE_NINJA is the name of the macro
      VC Express doesn't support folders, ignore USE_FOLDER property
      Ninja: add response file support on Windows
      Ninja: 30000 is too long for windows cmd
      Ninja: check for valid pointer
      Ninja: also create rspfile rules
      Ninja: don't break because of empty commands
      Ninja: find mingw's resource compiler
      Ninja: add dependency tracking for msvc with cldeps
      Ninja: add wrapper for cl to extract dependencies
      Ninja: allow spaces in source path
      Ninja: assume cmcldeps in the same dir as cmake
      Ninja: add copyright and description
      Ninja: don't set cmcldeps vars to empty string when they are not defined
      Ninja: fix ModuleNoticies test
      Ninja: don't use cmcldeps for try_compile
      Ninja: allow spaces in cldeps's .d file
      Ninja: fix line length
      Ninja: don't pollute the rules file with useless comments
      Ninja: use slahes in .d files
      Line Length: <79
      Millenium update: 79 * (16/9)/(4/3) = 105
      Ninja: complete MinGW support
      Ninja: use slashes for include dirs, so also slahes are in the .d files
      Ninja: ninja can't read dep. pathes with parentheses
      Ninja: work with ninja/master, don't compile rc files with cl
      Ninja: extract dependencies for .rc files with msvc tools
      Ninja: remove unused CommentStream
      Ninja: onyl use pre processor for rc file parsing
      Ninja: suppress startup logos
      Ninja: cmcldeps
      Ninja: don't use shell when cmake is called directly
      Ninja: ninja now also could read parentheses in .d files
      Ninja: fix Linux build
      Ninja: sh needs something befor and after &&
      Ninja: build with old vc versions
      Ninja: remove nop line
      Ninja: undo all the NOSHELL patches
      Ninja: be more accurate when estimating the command line length
      Ninja: don't pollute build dir with preprocessed rc files
      Ninja: Eclipse and KDevelop fixes for ninja
      Ninja: no /nologo option in old rc.exe
      Ninja: but cl supports /nologo ...
      Ninja: try to make GetProcessId visible
      Ninja: build cmcldeps with mingw
      Ninja: don't remove space between command and parameters
      Ninja: some bytes of the rc files couldn't be piped correctly
      Ninja: build server fixes
      Ninja: build with old msvc versions
      Ninja: msvc6 for-scoping
      Ninja: maybe this fixes the bcc32 build
      remove warning about unused parameter
      Ninja: build server fixes
      Ninja: try work around for bcc32 bug
      Ninja: disable cldeps for bcc32, it's too old, and ninja would also not build

Rolf Eike Beer (12):
      FindPkgConfig.cmake: fix documented output variable not set (#13125,#13132)
      UseJava: fix typo in variable name (#13135)
      Check{C,CXX}CompilerFlag: catch more Intel warning types (#12576)
      FindPythonLibs: honor EXACT version specification (#13216)
      UseJava: fix find_jar() called with multiple files (#13281)
      fix some typos
      do not explicitely specify /usr and /usr/local as search paths
      replace open coded versions of file(TO_CMAKE_PATH)
      FindDevIL: clean up documentation formatting
      FindQt4: extend documentation
      Qt4Macros: improve basename extraction in QT4_ADD_DBUS_INTERFACES
      Qt4Macros: add some quotes to prevent damage from spaces in the paths

Sean McBride (1):
      Remove unused ivars to eliminate compiler warnings

Sebastian Leske (1):
      Improve documentation of set command (#13269)

Stephen Kelly (10):
      Fix the number variable comparison when Qt is not found.
      Update the docs of IMPORTED_LOCATION_CONFIG to match the code.
      Move the EscapeJSON method to a sharable location.
      Add newline to the output.
      Make the CMAKE_EXPORT_COMPILE_COMMANDS option work with Ninja.
      Escape the source file to be compiled if required.
      Exclude the CompileCommandOutput test on WIN32.
      Add platform variables for position independent code flags
      Add platform variable for flags specific to shared libraries
      Refactor generation of shared library flags

Tobias Bieniek (1):
      Qt4Macros: Added support for generated resource files

Zack Galbreath (1):
      FindPythonLibs: Document cache variables (#13240)

Zaheer Chothia (1):
      VS: Set Intel Fortran 13 project version

Changes in CMake 2.8.8 (since 2.8.8-rc2)
----------------------------------------
Brad King (1):
      CheckIncludeFiles: Shorten check description message

David Cole (3):
      CPackNSIS: Rewrite variable documentation to make it more readable.
      OS X: Use correct extra path when searching for applicaton bundles (#13066)
      OS X: Mark find_program results as advanced

Eric NOULARD (1):
      Fix some doc typo and add an undocumented var.

Kashif Rasul (1):
      OS X: Use OSX_DEVELOPER_ROOT for app search path (#13066)

Rolf Eike Beer (1):
      FindBoost: add support for 1.49 and 1.50

Changes in CMake 2.8.8-rc2 (since 2.8.8-rc1)
--------------------------------------------
Alex Neundorf (4):
      make cmLocalGenerator::EscapeForCMake() static
      automoc: fix #13018, proper cmake escaping to avoid false rebuilds
      automoc: add define to test which caused bug #13018
      fix #13054: support OBJECT libraries in Eclipse

Ben Boeckel (1):
      Create granular targets for Ninja generators too

Brad King (6):
      CTest.UpdateHG: Fix repo URL for leading slash
      Always compile sources with known language
      Classify known header file extensions as headers
      VS: Add CMakeLists.txt re-run rules at start of generation
      Test generated module .def files
      Ninja: Fix module .def file path conversion

David Cole (2):
      CMake: Clarify SUFFIX target property documentation.
      Xcode: Pay attention to custom configuration types (#13082)

Peter Collingbourne (1):
      Ninja: Substitute <OBJECT> and <CMAKE_C_COMPILER> in depfile flags

Rolf Eike Beer (2):
      FILE: mention that TO_CMAKE_PATH also handles list delimiters
      FIND_LIBRARY: document FIND_LIBRARY_USE_LIB64_PATHS

Sean McBride (1):
      automoc: include <unistd.h> on Apple to get pathconf

Tom Hughes (1):
      Override topdir from rpm command line seems necessary on Amazon linux.

Changes in CMake 2.8.8-rc1 (since 2.8.7)
----------------------------------------
Aaron C. Meadows (1):
      Visual Studio: Allow setting Single Byte Character Set (#12189)

Alex Neundorf (34):
      GNUInstallDirs: add support for Debian multiarch
      FindRuby: fix usage of RUBY_VERSION_MAJOR (#12172)
      FindRuby: add more possible library names (for ubuntu, #12172)
      FindRuby.cmake: add more debug output
      fix FeatureSummary for REQUIRED packages, they were reported as OPTIONAL
      FindGetText: fix multiple targets with the same name problem (CMP0002)
      fix #6976: FindX11 also searches for X11_Xxf86vm_LIB
      GenerateExportHeader: use double quotes around _gcc_version
      -remove trailing whitespace
      -don't pull in CheckTypeSize.cmake from the cmake which is being built
      bootstrap: move while() and endwhile() into the bootstrap build
      Check*.cmake: Expand imported targets in CMAKE_REQUIRED_LIBRARIES
      find_package: print error if an invalid CONFIGS name is used
      find_package: rename NoModule to UseFindModules
      find_package: improve error message when no Find module is present
      find_package: add MODULE mode to use only Find-modules
      find_package: add CONFIG mode keyword alias for NO_MODULE
      find_package: mention requested version number in error message
      add CMakePackageConfigHelpers: configure_package_config_file()
      wrap write_basic_config_version_file as write_basic_package_version_file()
      find_package: error out if REQUIRED Config has not been found
      write_basic_package_version_file(): improve documentation
      write_basic_package_version_file: add ExactVersion mode
      WriteBasicConfigVersionFile: add test for ExactVersion mode
      find_package: allow <pkg>Config.cmake to set <pkg>_FOUND to FALSE
      find_package: add test for setting Foo_FOUND to FALSE in a Config file
      find_package: additional test for checking the error message
      find_package: add OPTIONAL_COMPONENTS keyword
      FPHSA(): add missing "]" to documentation
      find_package: add documentation for OPTIONAL_COMPONENTS
      FPHSA(): add HANDLE_COMPONENTS option
      add macro check_required_components() to configure_package_config_file()
      Eclipse: fix #13036, make version detection work with symlinks
      guard eCos.cmake against multiple inclusion (#12987)

Alexandru Ciobanu (2):
      CTest: Detect Xcode error "Command ... failed with exit code"
      CTest: Match valgrind errors with "points to" (#12922)

Alexey Ozeritsky (1):
      FindBLAS/FindLAPACK: Work with MKL version 10.3 (#12924, #12925)

Artur Kedzierski (1):
      Add CURL_CA_BUNDLE option for SSL support (#12946)

Bill Hoffman (12):
      Add CMakeAddFortranSubdirectory to use MinGW gfortran in VS
      VSGNUFortran: Add special case for SunPro Fortran runtime library
      VSGNUFortran: Disable test in special cases
      CMakeAddFortranSubdirectory: Make IMPORTED targets GLOBAL
      Use upgraded qt on linux  build machine.
      Teach CTest what a ninja error looks like.
      Allow two cmake_add_fortran_subdirectory calls in the same project.
      Add ability to include a file in a project via a cache variable.
      Fix typo in error message, and remove redundent test.
      Ninja: Add a cache option CMAKE_ENABLE_NINJA to enable the ninja generator.
      Ninja: Fix for PDB files with spaces in the path.
      Fix FindMPI for the intel compiler on linux by looking in implict directories.

Bjoern Ricks (1):
      Fix crash if app bundle executeable couldn't be found

Brad King (138):
      CheckCCompilerFlag: Generalize "but not for C" case (#12633)
      complex: Remove ancient unused ComplexRelativePaths test
      complex: Sync Tests/ComplexOneConfig with Tests/Complex
      complex: Remove dynamic loader tests
      complex: Move GeneratedFileStream test to CMakeLibTests
      complex: Simplify test for single-character exe name
      complex: Move cmSystemTools::UpperCase test to CMakeLibTests
      complex: Remove test dependence on cmSystemTools
      complex: Remove unused option to test CMakeLib
      Intel: Fix Windows per-config Fortran flags (#12642)
      libarchive: Remove our copy to make room for new import
      libarchive: Add .gitattributes for indentation with tab
      libarchive: Add README-CMake.txt
      libarchive: Do not build subdirectories not in reduced snapshot
      libarchive: Remove -Wall -Werror from build with GNU
      libarchive: Build one static cmlibarchive for CMake
      libarchive: Include cm_zlib.h to get zlib used by CMake
      Handle libarchive API change in archive_read_data_block
      Configure libarchive build within CMake
      libarchive: Install COPYING with CMake documentation
      libarchive: Port to OSF operating system
      libarchive: Fix typo in CheckFileOffsetBits
      libarchive: Implement custom lseek for Borland
      libarchive: Declare mbstate_t and wcrtomb for Borland
      libarchive: Cast constants to int64_t instead of using LL suffix
      libarchive: Workaround case-insensitive symbols on Borland
      libarchive: Clean up configuration within CMake build
      libarchive: Cast mode constants to mode_t in case it is signed
      libarchive: Fix Windows NT API usage in VS 6
      libarchive: Suppress compiler warnings
      libarchive: Fix var decl after statement in archive_string.c
      libarchive: Do not use ST_NOATIME if not defined
      libarchive: Check for 'struct statvfs' member 'f_iosize'
      libarchive: Do not use MNT_NOATIME if not defined
      libarchive: Use Apple copyfile.h API only if available
      libarchive: Remove hard-coded build configuration
      libarchive: Cleanup after ZLIB_WINAPI check
      libarchive: Define _XOPEN_SOURCE=500 on HP-UX
      libarchive: Include linux/types.h before linux/fiemap.h
      libarchive: Rename isoent_rr_move_dir parameter isoent => curent
      libarchive: Suppress PathScale compiler warnings
      libarchive: Avoid bogus conversion warning from PGI compiler
      libarchive: Set .gitattributes to allow trailing whitespace
      libarchive: Update README-CMake.txt for new snapshot
      libarchive: Restore CMake 2.6.3 as minimum version
      bootstrap: Update copyright year in version report
      bootstrap: Re-implement command line option processing
      bootstrap: Forward options after '--' to cmake
      VS10: Fix /pdb option vcxproj element name (#12328)
      Add framework to detect compiler version with its id (#12408)
      Detect GNU compiler version with its id (#6251)
      Detect MSVC compiler version with its id
      Detect Intel compiler version with its id (#11937)
      Detect Borland compiler version with its id
      Detect IBM XL compiler version with its id
      Detect PGI compiler version with its id
      Detect Clang compiler version with its id
      Detect Watcom compiler version with its id
      Detect SunPro compiler version with its id
      Detect HP compiler version with its id
      Document compiler version macro formats used for detection
      Detect SGI MIPSpro compiler version with its id
      ExternalProject: Fix git.cmd version detection
      ExternalProject: Update copyright year
      Include bzlib.h consistently across CMake build (#10950)
      FindMPI: Append MPI C++ library correctly in non-compiler case (#12874)
      Add infrastructure for CMake-only tests
      Tolerate cycles in shared library link interfaces (#12647)
      cmInstallCommand: Fix line length for style
      cmake-mode.el: Indent after multiline argument (#12908)
      Clarify IMPORTED_ target property documentation
      Optionally allow IMPORTED targets to be globally visible
      Add test covering imported target scope rules
      VS: Simplify ;-separated attribute value parsing
      Fix CXX/Fortran MODULE flags when enabled before C (#12929)
      Remove unused test code
      Allow directory names containing '=' and warn if necessary (#12934)
      Add CheckLanguage module
      CMakeAddFortranSubdirectory: Allow full paths to directories
      CMakeAddFortranSubdirectory: Fix documentation format and typos
      CMakeAddFortranSubdirectory: Find gfortran in PATH
      CMakeAddFortranSubdirectory: Validate gfortran architecture
      CMakeAddFortranSubdirectory: Always parse arguments
      CMakeAddFortranSubdirectory: Add NO_EXTERNAL_INSTALL option
      libarchive: Workaround mbsnrtowcs assertion failure on old glibc
      Recognize OpenBSD versioned .so names (#12954)
      try_compile: Use random executable file name (#12957)
      Rename Modules/Platform/Windows-{Borland => Embarcadero}.cmake
      Recognize Embarcadero compiler (#12604)
      Factor cmInstallType out of cmTarget::TargetType
      Add infrastructure for CMakeCommands tests
      find_package: Reject mixed use of MODULE- and CONFIG-only options
      find_package: Optionally warn when implicitly using Config mode
      find_package: Test error and warning messages in failure cases
      bootstrap: Convert MSYS paths to Windows format (#13001)
      CTest.UpdateHG: Fix repo URL for local filesystem (#13001)
      cmcurl: Do not hard-coded Windows check results for MinGW (#13001)
      CheckSourceTree: Remove CVS checkout support (#13001)
      Fix MSYS CVS local test repo path format (#13001)
      find_package: Test that REQUIRED aborts processing correctly
      Remove unused partial OBJECT_FILES property implementation
      VS: Simplify object name computation
      Hide Makefile local object info inside local generator
      KWIML: Make test_INT robust to #define-d int#_t and INT#_C
      Add stronger infrastructure for CMake-only tests
      Use generalized RunCMake test infrastrucure for find_package test
      Use generalized RunCMake test infrastrucure for build_command test
      Document Fortran_MODULE_DIRECTORY as OUTPUT only (#13034)
      Ninja: Constify use of cmCustomCommand
      Ninja: Avoid using 'this' in member initializers
      Write CMakeCache.txt atomically (#13040)
      Add cmGeneratorTarget to represent a target during generation
      Create a cmGeneratorTarget for each cmTarget during generation
      Simplify cmMakefileTargetGenerator using cmGeneratorTarget
      Simplify cmVisualStudio10TargetGenerator using cmGeneratorTarget
      Pre-compute object file names before Makefile generation
      Pre-compute object file names before VS project generation
      Remove unused cmSourceGroup method
      Rename/constify build-time config placeholder lookup
      Pre-compute and store target object directory in cmGeneratorTarget
      Add OBJECT_LIBRARY target type
      Build object library targets in Makefiles
      Build object library targets in VS
      Add $<TARGET_OBJECTS:...> expression to use an object library
      Test OBJECT library success cases
      Test OBJECT library failure cases
      Test OBJECT library language propagation
      Test OBJECT library use without other sources
      Document OBJECT library type in add_library command
      Simplify cmNinjaTargetGenerator using cmGeneratorTarget
      Pre-compute object file names before Ninja generation
      Build object library targets in Ninja
      Ninja: Honor $<TARGET_OBJECTS:...> source expressions
      find_package: Test rejection of required+optional components
      Simplify cmVisualStudio10TargetGenerator source classification
      VS10: Fix external objects generated outside target (#13047)
      Fix ObjectLibrary test on Watcom
      KWIML: Avoid conflict with C++11 user-defined literals

Christian Andersson (1):
      FindPythonLibs: Search for single-user installs on Windows

Christopher Sean Morrison (1):
      cmake-mode.el: Make indentation case-insensitive (#12995)

Clinton Stimpson (14):
      GetPrerequisites: Add support for @rpath on Mac OS X.
      GetPrerequisites: Add support for @rpath on Mac OS X.
      GetPrerequisites: Add test for @rpath support.
      Fix new BundleUtilities test failure on Mac 10.4.x
      Fix BundleUtilities test failure with space in build path.
      cmake-gui: Improve interrupt granularity to fix bug 12649.
      FindQt4: clarify warning message about incorrect Qt installation.
      FindQt4: Add include directories for lupdate.
      Fix paths/hints for finding qtmain.
      DragNDrop: Fix problem with relocated files in Xcode 4.3
      Add test for DeployQt4.cmake
      Fix for Qt4Deploy on some test machines.
      Remove QtGui dependency in Qt4Deploy test and verify QtSql existance.
      DeployQt4: Add path to Qt dlls on Windows.

Daniel Nelson (1):
      CPack  Add top level directory in component install for Archive Generators

David Cole (33):
      Begin post-2.8.7 development
      Release: Increase timeout for slow-testing cygwin build
      Update dashmacmini2 release script to use Qt 4.6.3
      Update dashmacmini2 release script to use Qt 4.8.0
      Tests: Update drop site value for the Trilinos contract test
      Update version of Qt for dashmacmini5 produced release binaries
      CTestCustom: Suppress clang warning on the dashboard
      CMake: Eliminate cmMakefile::IncludeDirectories
      Remove cmMakefile::GetIncludeDirectories
      Make search paths ordered and unique
      Call ExpandVariablesInString for each target's INCLUDE_DIRECTORIES
      Update the documentation regarding INCLUDE_DIRECTORIES.
      Fix compiler error reported on older Borland dashboard.
      Fix compiler warning reported on older Borland dashboard.
      Fix shadowed variable warning on dashboard results
      Remove trailing white space
      Use correct "requires" line in cygwin setup hint file
      VS6: Avoid _MBCS define when _SBCS is defined (#12189)
      VS6: Avoid SBCS test on VS6 (#12189)
      Suppress warnings occurring on the dashboards using the PGI compiler.
      CPack: Fix retry logic when calls to hdiutil fail
      Ninja: CMake: Adapt Ninja generator for per-target include dirs
      Ninja: Add friend struct so it can access the private ConvertToNinjaPath.
      Xcode: Detect new default locations of Xcode 4.3 bits and pieces (#12621)
      CPack: Use real path to PackageMaker to find its version file (#12621)
      Xcode: Re-factor code into GetObjectsNormalDirectory method
      Xcode: Re-factor some existing methods into "FromPath" variants
      Add a default source group for object files.
      Allow txt files as ExtraSources in object library targets
      Pre-compute object file names before Xcode generation
      Build object library targets in Xcode
      Xcode: Honor $<TARGET_OBJECTS:...> source expressions
      Tests: Relax restrictions on version variable contents

Deborah Pickett (1):
      CPackRPM flag direcories with %dir in the generated spec file

Droscy (1):
      FindCxxTest: Add support for CxxTest 4 (#13022)

Eric NOULARD (41):
      Document undocumented (but existing) cpack options (fix #0010134)
      Enhance bash completion file for cmake and ctest
      Do not add the content of a file if it's a symlink.
      CPackArchive restore default behavior and provide new variable.
      CPackNSIS fix #0012935 switch from LOG_WARNING to avoid final error.
      CPack begin the implementation of --help-command* and --help-variables*
      Implement simple CMake script comment markup language.
      CPack Documentation extraction from CMake script begins to work
      Update bash completion file in order to handle new CPack doc options.
      Suppress unused var, beautify code, avoid 1 extra newline.
      Fix potential bad memory access, thanks to Eike
      Calm down compiler warning about unused var
      Really avoid compiler warning about unused vars
      Fix another compiler warning due to a typo
      Make the load of script documentation more efficient and dynamic.
      Example of builtin variable documentation (i.e. only used in C++ source code).
      Add missing section markup for CPackComponent
      Create getDocumentedModulesListInDir which may be used in other context.
      Fix non existent std::string::clear on VS6
      Avoid discovering system infos for documentation. Adding some path is enough.
      Dynamically add documentation section specified in documented script.
      Add structured documentation for NSIS
      Add structure documentation for CPack Bundle generator
      Suppress unecessary (now empty) doc sections
      Correct copy/paste section name mistake
      Put CPack DMG and PackageMaker doc in separate files
      More documentation concerning CPack Components
      Fix typo in end markup
      Try to fix compile error on Win32-vs70
      Do not build RPM if path of the build tree contains space
      Fix layout of the CPack Bundle documentation
      Fix CPack Drag and Drop generator documentation layout.
      Review and update CPack variable documentation.
      Update CPackConfig template.
      Provide template for CPack Cygwin generator specific variables.
      Update CPack PackageMaker variable doc layout
      Typo: Add missing ##end for ##module
      Fix some typos in CPACK_SET_DESTDIR doc
      Add some missing CPACK_NSIS_xxx doc and move some to common CPack section.
      CPack STGZ put execute permission on all packages files (component case)
      Handle CPACK_MONOLITHIC_INSTALL in some rare use cases.

Eugene Golushkov (1):
      VS: Add support for WinRT project properties (#12930)

James Bigler (1):
      Added support for curand, cusparse, npp, nvcuenc and nvcuvid libraries.

Jason Erb (1):
      FindwxWidgets: Add webview library (#12636)

LibArchive Upstream (2):
      libarchive 3.0.1-r3950 (reduced)
      libarchive 3.0.2-r4051 (reduced)

Matthias Kretz (1):
      Improve checks for Open64 and g++ incompatible flags (#12119)

Mattias Helsing (1):
      CPack: Fix NSIS handling of privileged users (#12923)

Michael Wild (1):
      GenerateExportHeader: Fix wrong use of IS_ABSOLUTE (#12645)

Mike McQuaid (5):
      Don't use QT_LIBRARIES_PLUGINS by default.
      Fix mismatched arguments.
      Fix bad plugin paths.
      Ensure libs are passed to BundleUtilities.
      Fix plugin installation issues.

Modestas Vainius (3):
      various typo and formatting fixes in manual pages (#12975)
      KWIML: Teach ABI.h that MIPS is biendian
      Tests: Escape metachars before embedding paths into the regex (#12999)

Nicolas Despres (5):
      ccmake: Factor clear line.
      ccmake: Extend clear line.
      java: Factor jar output path.
      java: Add CMAKE_JAVA_TARGET_OUTPUT_DIR optional variable.
      java: Add CMAKE_JAVA_JAR_ENTRY_POINT optional variable.

Peter Collingbourne (19):
      Add cmSystemTools::TrimWhitespace function
      Add executable with exports flag support to cmLocalGenerator::GetTargetFlags
      Provide dependency file flags to generator
      Ninja: Add the Ninja generator
      Ninja: Fix a 79-col violation
      Ninja: Remove some default arguments
      Ninja: Appease various compilers
      Ninja: Partially revert "win fixes: escape back slash/colon, use cd. as cmd.exe nop"
      Ninja: Identifier encoding rules for ' ' and ':'
      Ninja: Backslash rules for Windows
      Ninja: Shell encode paths used in "cd" commands
      Ninja: Shell encode various CMake invocations
      Ninja: Shell encode the command used in custom commands
      Ninja: Import library support for Windows
      Ninja: Add a missed license header
      Ninja: Use cmSystemTools::ExpandListArgument to split compile/link commands
      Ninja: Remove an unnecessary variable
      Ninja: add support for OBJECT_OUTPUTS, fix PrecompiledHeader test case
      Ninja: shell escape $(CMAKE_SOURCE_DIR) and $(CMAKE_BINARY_DIR)

Peter Kuemmel (12):
      Find VC Express during default generator selection (#12917)
      Ninja: win fixes: escape back slash/colon, use cd. as cmd.exe nop
      Ninja: don't define MSVC_IDE when using the ninja generator
      Ninja: also build ninja support on Windows
      Ninja: add some hacks for Windows
      Ninja: disable unfinished Windows ninja support
      Ninja: mark the Windows specific hacks with a comment only
      Ninja: windows msvc: create for each target a .pdb file
      Ninja: ensure the output dir exists at compile time
      Ninja: add .def file support
      Ninja: add /DEF: flag to linker call
      Ninja: Fix <OBJECT_DIR> substitution

Philip Lowman (5):
      FindProtobuf: Merge patch that allows extra import dirs
      FindProtobuf: Update documentation comment for 2.8.8
      Findosg: New modules for osgQt and osgPresentation
      FindALSA: Fix incorrect include path detection
      FindALSA: Fix version detection after last commit

Rolf Eike Beer (95):
      remove reference to CVS directory when installing files
      CheckSymbolExists: force the compiler to keep the referenced symbol
      add a test for Check{,CXX}SymbolExists
      FindOpenSSL: improve version number handling
      FindOpenSSL: only try to parse opensslv.h if it exists
      FindOpenSSL: also parse version number define with uppercase letters
      GenerateExportHeader test: add newlines before end of file
      add a test that loops through most Find* modules
      AllFindModules test: keep complete output
      AllFindModules test: also check Qt3 modules if Qt4 is not found
      FindPythonInterp: make version selectable
      FindPythonInterp: fix version parsing
      LoadCommand test: cleanup
      FindThreads: Try pthreads with no special option first (#11333)
      fix uninitialized var in if(NOT foo bar STREQUAL "foo bar")
      use pkg_check_modules() quiet in other modules
      FindLibXml2: support version selection
      FindGnuTLS: partly support version selection
      FindGit: support version number
      FindCups: major overhaul
      FindEXPAT: support version number
      FindCURL: support version selection
      FindFLEX: fix version parsing for old flex versions
      FindFLEX: fix version parsing when the executable is quoted
      FindJasper: find debug libraries
      FindJasper: support version number
      FindBZip2: add support for version checking
      FindBZip2: add support for debug libraries (#12867)
      FindImageMagick: make use of more FPHSA features
      FindPNG: support version selection
      FindRuby: do not blindly set version to 1.8.0
      FindTclsh: support version selection
      SelectLibraryConfigurations: do not output identical configurations
      FindLua51: add version support
      FindTIFF: support version selection
      FindCURL: detect version number also for older versions
      FindLibXml2: detect version when PkgConfig is not used
      FindPostgreSQL: support version selection
      FindOpenSSL: properly parse the hex version components
      FindBISON: add a version expression for GNU Bison 1.x
      FindPythonInterp: try harder to get a version number
      FindJasper: fix library name
      FindGnuplot: add version selection
      FindALSA: support version selection
      FindGettext: support version selection
      CheckCXXCompilerFlag test: make it a CMakeOnly test
      CMakeOnly.AllFindModules: clean up the Qt3/Qt4 code
      CMakeOnly.AllFindModules: always check FindQt
      CMakeOnly.AllFindModules: suppress two modules from testing
      CMakeOnly.AllFindModules: require version for some modules
      CheckIncludeFiles: fix status output
      FindPerl{,Libs}: move version detection into FindPerl
      FindLibArchive: support version selection
      FindX11: also search for Xmu (#12447)
      detect "pgfortran" as PGI Fortran compiler (#12425)
      FindSDL*: use FPHSA (#12467)
      AllFindModules test: do not enforce GNUPLOT version
      FindPerlLibs: properly detect libperl on Windows (#12224)
      CTest: mark all gcov covered files as covered
      FindGLUT: honor REQUIRED (#12466)
      FindRuby: clean up querying variables from Ruby
      FindLibXslt: support version selection
      Tests: document where to put tests
      FindPkgConfig: support version selection of pkg-config itself
      fix the same typos as found by Debian in other places, too
      Find_library(): allow searching for versioned shared objects
      FindFreetype: support version selection
      AllFindModules test: expect more modules to have a version number available
      FindOpenMP: do not fail if only C or CXX is enabled (#11910)
      FindOpenMP: try the most likely flags first
      FindOpenMP: simplify check for enabled languages
      UseSWIG: clean up string compares
      FindPython{Interp,Libs}: document Python_ADDITIONAL_VERSIONS as input
      FindPythonLibs: make the version selection work as for PythonInterp
      FindPythonLibs: get the exact version of the found library (#3080)
      FindPythonLibs: put debug libraries into PYTHON_LIBRARIES
      FindPythonLibs: stop scanning when libraries are found
      Check{C,CXX}CompilerFlag: detect ICC error messages
      GenerateExportHeader: remove unneeded code
      GenerateExportHeader: improve compiler identification
      FindOpenSceneGraph: give every message() with an explicit level
      FindHSPELL: set HSPELL_VERSION_STRING
      FindImageMagick: fix fail if no components were given
      FindPythonInterp: rework the version detection
      document when version detection will not work
      AllFindModules test: once again expand version checking
      improve error message on a stray "endwhile()"
      add testcases for while()/endwhile() errors
      reflect that the QtAutomoc depends on QtGui
      FindQt3: fix warning when Qt3 is not found
      FindQt3: fix version extraction for versions with letters
      FindQt3: let FPHSA handle the version selection
      FindQt3: fix detection of Qt3 include directory
      AllFindModules test: do not require TCLSH version
      add test for get_property() errors

Stephen Kelly (13):
      Fix typos arguement -> argument.
      Exit the loop when we have determined the language.
      Add whitespace after '.' in CMAKE_SKIP_RPATH docs.
      Fix documented function signature to match reality.
      Add default initializers for WIN32_EXECUTABLE and MACOSX_BUNDLE
      Add an option to skip RPATH during installation.
      Refactor GetIncludeFlags to take includes instead of fetching them
      Make it safe to call this method without creating duplicates.
      Remove include flags memoization.
      Add API to get the ordered includes for a target.
      Keep the INCLUDE_DIRECTORIES target property up to date.
      Extract and use the INCLUDE_DIRECTORIES target properties.
      Fix some typos in the docs comments.

Yury G. Kudryashov (23):
      FindDoxygen: add DOXYGEN_VERSION variable
      cmInstallCommand: Fix indentation error
      cmInstallCommand: Remove duplicated sentence from docs
      FindPkgConfig: respect REQUIRED (#12620)
      FindPackageHandleStandardArgs: fix documentation
      Remove unused file cmake.1
      Fix typo in documentation
      Drop if(...) check because condition is always true
      CMakeFindPackageMode: fix 32/64bit detection if 'file' is a symlink
      Run vim spellcheck on some files
      cmPropertyDefinition::IsChained is const
      Add 'const' qualifier to some cmCommand members
      doxygen: cmPropertyDefinition
      doxygen: Improve API docs of GetRealDependency
      doxygen: Use proper syntax to document enum
      doxygen: Small fixes in cmake.h apidocs
      doxygen: fix some comments in cmPolicies.h
      doxygen: remove a few comments
      doxygen: review cmake.h
      doxygen: MathCommand is not about string operators
      Rename UsedCommands to FinalPassCommands
      Remove UnionsAvailable member from 2 classes
      Remove cmExprParserHelper::SetLineFile()

Changes in CMake 2.8.7 (since 2.8.7-rc2)
--------------------------------------------
None

Changes in CMake 2.8.7-rc2 (since 2.8.7-rc1)
--------------------------------------------
Alex Neundorf (5):
      automoc: default to strict mode, use CMAKE_AUTOMOC_RELAXED_MODE
      automoc: improved warning message in relaxed mode
      Remove trailing whitespace
      Add comment about one more problem of the C depency scanner.
      fix #12262: dependency scanning for ASM files

Bill Hoffman (1):
      Fix the case where cmake --build failed with two project cmds in one file.

Brad King (11):
      KWSys: Correctly handle empty environment variables
      FortranCInterface: Work around mingw32-make trouble with parens
      Xcode: Create separate rerun dependencies for subprojects (#12616)
      Fix Intel Fortran .vfproj files for VS 10
      HP: Drive shared library linking with compiler front end
      Follow all dependencies of shared library private dependencies
      Do not link private dependent shared libraries on OS X > 10.4
      Avoid clobbering variable 'OUTPUT' in compiler tests (#12628)
      Fix and simplify Fortran test compiler compatibility check
      CTest: Recognize Intel errors without space before colon (#12627)
      Windows-GNU: Remove extra quotes in GNUtoMS rule variable

David Cole (4):
      Release: Increase timeout for slow-testing cygwin build
      Modules: Use "windres" as rc compiler base name for cross-compiles (#12480)
      Tests: Only really run MFC test if we can build MFC apps (#11213)
      FindBoost: Quote possibly empty string argument (#12273)

Eric NOULARD (1):
      CPackRPM fix #0012608 and unoticed related bug

Johan Fänge (1):
      CMake: Fix progress reporting for custom targets (#12441)

Mike McQuaid (2):
      Unset configurations variable when no build type.
      Improve component support and output indentation.

Raphael Kubo da Costa (2):
      Remove the apparently outdated README in Source/QtDialog.
      QtDialog: Set Ctrl+Q as the shortcut for quitting the program.

Tim Gallagher (2):
      FindLAPACK: Correct CMAKE_FIND_LIBRARY_SUFFIXES spelling (#12624)
      FindLAPACK: List thread libs to avoid link errors (#12625)

Valat Sébastien (1):
      CTest: Do not get CDash version without drop site (#12618)

Changes in CMake 2.8.7-rc1 (since 2.8.6)
----------------------------------------
Aaron Ten Clay (1):
      VS: Add support for three new project properties (#12586)

Alex Neundorf (60):
      fix #12392: handle CMAKE_CXX_COMPILER_ARG1 for Eclipse projects
      fix #12262: use the C dependency scanner also for ASM files
      fix #12465: detect the masm compiler ID ("MSVC")
      Silence make on OpenBSD in FindPackageModeTest(#12508)
      Remove trailing whitespace
      Find Ruby on OpenBSD when installed from ports (#12507)
      Eclipse generator: detect Eclipse version
      Detect whether the current Eclipse version supports VirtualFolders
      Eclipse: don't create VirtualFolders if not supported
      Eclipse: better message when Eclipse version could not be determined
      automoc:run moc on the header if the source file contains include "foo.moc"
      Add copyright notices
      automoc: always run moc on the cpp file if there is a foo.moc included
      Eclipse: add virtual folder for each target
      Eclipse: move code for generating links to projects into separate function
      Eclipse: move code for generating links to targets into separate function
      Eclipse: add Build and Clean targets to targets
      Eclipse: detect number of CPUs, set CMAKE_ECLIPSE_MAKE_ARGUMENTS accordigly
      Eclipse: fix #12417, don't create wrong src pathentries
      FindLibXslt: also search libexslt and xsltproc
      don't crash in automoc with empty COMPILE_DEFINITIONS property
      Automoc: fix the fix, need to use std::string, not just char* pointer
      automoc: fix #12541, support moc options
      add documentation for the AUTOMOC_MOC_OPTIONS property
      Eclipse: warn if CMAKE_BINARY_DIR is subdir of CMAKE_SOURCE_DIR
      Eclipse: make targets work from any directory
      Eclipse: quote the build dir (to make it work with spaces)
      make automoc work when using ccmake via PATH (#12551)
      Strip trailing whitespace
      -make GETTEXT_PROCESS_PO_FILES() work with files with multiple dots
      FindGettext: two more fixes for files with multiple dots
      FindPNG: provide PNG_INCLUDE_DIRS, as the readme.txt says (#11312)
      Eclipse: create links to subprojects also in the source-project (#12579)
      Eclipse: use new variable CMAKE_ECLIPSE_GENERATE_SOURCE_PROJECT
      install(EXPORT): Enforce existence of imported target files
      Remove trailing whitespace
      cmake-gui: add completion for the names when adding cache entries
      automoc: stricter checking for what file is included
      automoc: rework the checking for the matching header, to give better warnings
      automoc: handle the case when the developer includes the wrong mocfile
      automoc: add more test cases
      automoc: improved diagnostics
      automoc: minor optimization
      automoc: another runtime optimization
      Automoc: modified handling of included .moc files
      automoc: add a test for including both abc.moc and moc_abc.cpp
      automoc: add test for including the moc file from another header
      automoc: add test for including a moc_abc_p.cpp file
      automoc: move some code from the big parsing loop into separate functions
      automoc: add special handling for including basename_p.moc, with test
      automoc: add extra check whether the header contains Q_PRIVATE_SLOT
      automoc: some more linebreaks for the warnings for better readability
      automoc: fix handling of included _p.moc files
      automoc: move the code for finding headers into separate function
      automoc: add a StrictParseCppFile(), which is only qmake-compatible
      automoc: also accept other files when .moc is included in non-strict mode
      automoc: accept even more .moc files in non-strict mode
      automoc: add variable CMAKE_AUTOMOC_STRICT_MODE, to enable strict parsing
      automoc: fix line length
      automoc: add documentation for CMAKE_AUTOMOC_STRICT_MODE

Alexey Ozeritsky (1):
      FindLAPACK: Fix linking to static LAPACK on Unix (#12477)

Bernhard Walle (1):
      Source/cmCTest.cxx: Add missing newline (#12538)

Brad King (65):
      Refactor find_* command final path list computation
      Constify XCode generator getters to match cmGlobalGenerator
      Fix line-too-long style violations
      KWSys: Fix Doxygen warnings
      Add pre-commit|commit-msg|prepare-commit-msg hook placeholders
      pre-commit: Reject changes to KWSys through Git
      Fix CTest.UpdateSVN with Subversion 1.7 (#12535)
      Teach CTest.UpdateSVN to detect svn add --depth before using it
      KWSys: Address Intel compiler remarks
      Fix linking to OS X Frameworks named with spaces (#12550)
      Watcom: Use shortpath to CMake if full path has parens (#12548)
      KWSys: Remove trailing whitespace in SystemTools.cxx
      KWSys: Fix wrong spelling of __INTEL_COMPILER
      Update main Copyright.txt year range for 2011
      KWIML: The Kitware Information Macro Library
      Configure KWIML inside CMake as cmIML
      KWIML: Avoid redefining _CRT_SECURE_NO_DEPRECATE in test.h
      KWIML: Suppress printf/scanf format warnings in test
      KWIML: No INT_SCN*8 on SunPro compiler
      KWIML: No INT_SCN*8 on Intel for Windows
      KWIML: Create test output dir for Xcode
      Order VS local generator Version ivar values consistently
      Enumerate VS11 version explicitly in local generators
      KWIML: Test header inclusion after system headers
      KWIML: Ignore _LONGLONG on MS compiler
      KWIML: Teach ABI.h about PGI compiler
      KWIML: Avoid MSVC linker warning about not using C++ runtime
      Factor Compute(File|String)MD5 into cmCryptoHash helper
      Add file(MD5) command to compute cryptographic hash
      Import sha2 implementation 1.0 from Aaron D. Gifford
      Import sha2 implementation 1.1 from Aaron D. Gifford
      sha2: Use KWIML fixed-size integer types and endian-ness
      sha2: Build as part of CMakeLib
      Add file(SHA*) commands to compute cryptographic hashes
      sha2: Use "static const" instead of "const static" declarations
      cmCryptoHash: Provide factory "New" method
      Add string(MD5) and string(SHA*) commands to compute hashes
      sha2: Use KWIML fixed-size integer constant macros
      sha2: Suppress Borland warnings in third-party code
      Disable file() and string() hash commands during bootstrap
      sha2: Wrap long lines in third-party declarations
      Fix CMake.File hash test for CRLF checkouts
      cmCryptoHash: Add virtual destructor
      sha2: Cast safe conversions to smaller integer types
      sha2: Suppress -Wcast-align warning from Clang
      sha2: Zero entire SHA_CTX structure during cleanup
      target_link_libraries: Add missing space in documentation
      target_link_libraries: Simplify argument processing state tests
      install(EXPORT): Improve target import failure message format
      Remove trailing whitespace from cmLocalGenerator
      bootstrap: Include cmNewLineStyle in build
      cmNewLineStyle: Remove trailing comma in enum
      cmNewLineStyle: Use cmStandardIncludes.h
      Provide std::ios_base typedef on GCC < 3
      FindZLIB: Search under ZLIB_ROOT if it is set
      Factor out target location undefined behavior helper macro
      export(): Document undefined behavior of location properties
      Recognize the Tiny C Compiler (#12605)
      TinyCC: Add compiler info for shared libs on Linux (#12605)
      Fortran: Detect pointer size in gfortran on MinGW
      Load platform files that need to know the ABI when possible
      Factor makefile generator link rule lookup into helper function
      Add CMAKE_GNUtoMS option to convert GNU .dll.a to MS .lib
      Test CMAKE_GNUtoMS option in ExportImport on MinGW and MSys
      cmTarget: Create helper method for versioned library names

Clinton Stimpson (2):
      Fix XML safety issue with adding preprocessor defines in CodeBlocks project.
      Qt4: Fix dependencies of QtDeclartive.

Dan Kegel (1):
      Modules: Add XRes to FindX11.cmake

David Cole (17):
      Begin post-2.8.6 development
      CTest: Fix crash when variables are not defined
      VS11: Fix comment generated at the top of *.sln files
      CTest: Add COVERAGE_EXTRA_FLAGS cache variable (#12490)
      CTest: Clear custom vectors before populating (#12383)
      Tests: Add the MFC test (#11213)
      Tests: Avoid MFC test automatically for VCExpress builds (#11213)
      Tests: Fix MFC test w/ Make-based generators (#11213)
      Tests: Fix MFC test for old vs6 dashboards (#11213)
      Tests: Avoid MFC test automatically for Watcom WMake builds (#11213)
      Tests: Fix MFC test to work with VS 10 and later (#11213)
      VS10: Use expected values for UseOfMfc (#11213)
      Tests: Add environment logging to the MFC test (#11213)
      VS11: Update InstallRequiredSystemLibraries.cmake for VS11 (#11213)
      Tests: Nudge MFC test to pass on VS 6 dashboards (#11213)
      VS: Use "call " keyword with .cmd and .bat file custom commands (#12445)
      CTest: Disallow problem chars in build and site names (#11792)

Eric NOULARD (3):
      CPackRPM support component specific variables for spec files
      Fix old reference to CMAKE_MAKE_PROGRAM inside CMAKE_BUILD_TOOL doc.
      CPackRPM fix #12556 and enhance documentation

James Bigler (6):
      Added support for CUDA_PATH which is present in the CUDA toolkit 3.2 onward.
      Reset dependency file list when a dependency disappeared.
      Add work around for CUDA in UNC paths.
      Fixes for handling quotes in args and other places (Fix Bug 11726 and 12099).
      Make CUDA working directory unique for each target.
      Miscellaneous fixes.

Jean-Christophe Fillion-Robin (1):
      CTest: Look for CTestConfig.cmake in build dir first, then source dir

Johan Bjork (1):
      Xcode: Avoid spewing the environment on every script run (#12522)

Mateusz Loskot (1):
      FindBoost: Use MSVC11 to find Boost on Windows (#12568)

Mathieu Malaterre (1):
      TinyCC: Add default compilation flags (#12605)

Mike McQuaid (6):
      Add QT_LIBRARIES_PLUGINS variable to UseQt4.
      Add DeployQt4 module.
      Match fixup_qt4_executable with documentation.
      Don't resolve directories; are never relative.
      Check plugin variables are defined before warning.
      Check QtCore without warning.

Nicolas Despres (17):
      Refactor TargetTypeNames.
      Add const versions of some getters.
      Constify many getters of cmGlobalGenerator.
      Remove trailing white-spaces.
      Fix typo.
      Doxygen: Improve code documentation.
      Doxygen: Generate call graph and relationships.
      Doxygen: Fix warnings.
      Doxygen: Remove dependency on VTK when building doxygen.
      Usage: Document -j|--parallel option in help message.
      Usage: Document all options printing usage information.
      Usage: Document all options printing the version number.
      Usage: Print help, version and copyright options in usage information.
      Usage: Add missing exepath argument in get_prerequisites documentation.
      ccmake: Align 'g' and 'q' key instructions.
      ccmake: Document '/' key.
      ccmake: Factor toggle key help instructions.

Niels Dekker (1):
      Fix CMAKE_VERBOSE_MAKEFILE for VS10 vcxproj files (#12504)

Ondrej Balaz (1):
      FindBISON: Fix bison++ version parsing to avoid "Offending entry"

Peter Collingbourne (4):
      Make cmLocalGenerator::ConvertToLinkReference virtual
      Introduce a cmLocalGenerator::ConvertToIncludeReference function
      Introduce a cmGlobalGenerator::ResolveLanguageCompiler function
      Fix configuration-dependent flag lookup in cmLocalGenerator::GetTargetFlags

Peter Kuemmel (1):
      Add NEWLINE_STYLE option to configure_file (#3957)

Philip Lowman (1):
      FindProtoBuf: Documented limitation of the public macro

Pierre-Francois Laquerre (1):
      Fix path quoting in Qt4 macros

Robert Dailey (1):
      VS: Add VS_SCC_AUXPATH target property (#12549)

Rolf Eike Beer (4):
      libarchive: fix typo in CheckFileOffsetBits.cmake
      Tell people that link_directories() is not what they are searching for
      FindBISON: Fix matching output of "bison --version"
      Tests: ExternalProject: Remove unnecessary 'svn --version' call

Stephen Kelly (13):
      Add features from KDE for arguments to qdbusxml2cpp.
      Remove unused define.
      Build each library only once instead of once for each test.
      Initialize LINK_INTERFACE_LIBRARIES target property with a variable
      Also run moc automatically with Qt5.
      Fix typo.
      Don't assume the existence of QT_MAJOR_VERSION.
      Update comments and method names to not be Qt4 specific.
      Fix style.
      target_link_libraries: Trim trailing whitespace
      target_link_libraries: Add LINK_(PUBLIC|PRIVATE) options
      moc is now part of the Qt5Core module
      Add a test case for the use of Q_PRIVATE_SLOT.

Changes in CMake 2.8.6 (since 2.8.6-rc4)
----------------------------------------
Alex Neundorf (5):
      Remove trailing whitespace
      Minor improvements to the UsePkgConfig.cmake docs
      Remove trailing whitespace
      Improve behaviour of --find-package mode with try_run/try_compile
      Use makefile->IssueMessage() for better error messages

Bill Hoffman (2):
      Use version 11.0 for 12.x and 9.10 for 10.x intel versions to fix 12.1 vsIDE.
      Also, check for 11.x as an intel fortran version.

Brad King (2):
      Add Visual Studio 11 generator for x86 and x64 tools
      Teach our tests about special cases for VS 11

David Cole (1):
      CTestCustom.cmake: Ignore clang's summary warning

Philip Lowman (1):
      FindBullet: Also search for _Debug postfixed library names

Raphael Kubo da Costa (1):
      Fix typo in set_target_properties' documentation.

Rolf Eike Beer (1):
      Fix typo in UsePkgConfig.cmake

Changes in CMake 2.8.6-rc4 (since 2.8.6-rc3)
--------------------------------------------
Alex Neundorf (3):
      FindFLEX.cmake: also search the include dir
      Fix typos in FeatureSummary.cmake (#12462)
      Don't warn when setting a property multiple times to the same value #12464

Bill Hoffman (2):
      For VS Intel Fortran IDE builds, add a check to find the Fortran library PATH.
      Enable Fortran tests for IDE builds.

Brad King (5):
      FortranCInterface: Compile separate Fortran lib in VerifyC[XX]
      Move IntelVSImplicitPath project to better location
      Simplify IntelVSImplicitPath detection project
      libarchive: Fix ssize_t detection with mingwrt 3.20
      Make file(DOWNLOAD) fail on http error

David Cole (8):
      Tests: Add a KWStyle test, equivalent to the make StyleCheck target
      KWStyle Test: Activate by default if KWStyle is found
      Xcode: Use EFFECTIVE_PLATFORM_NAME reference in ComputeOutputDir
      Xcode: Add test to demonstrate iOS project in Xcode
      CMake: Reference test targets only when BUILD_TESTING is ON
      Tests: Add the more modern Mac64 nightly build
      Release Scripts: Use Qt 4.7.4 on dashmacmini5 (#12460)
      Revert "FindThreads: Try pthreads with no special option first (#11333)"

Eric NOULARD (4):
      CPack fix #12449 doc mispelled
      CPack fix template too
      CPackDeb fix #10325 automagically use fakeroot for DEB if fakeroot is found
      CPackRPM authorize per-component pre/post-[un]install scripts (#0012063)

Marcus D. Hanwell (4):
      Just code style changes.
      Don't warn when nothing to do in visibility function.
      Made ADD_COMPILER_EXPORT_FLAGS into a macro.
      Make add_compiler_export_flags a function again.

Rolf Eike Beer (1):
      remove stray brace in CPackDeb documentation

Changes in CMake 2.8.6-rc3 (since 2.8.6-rc2)
--------------------------------------------
Alexey Ozeritsky (2):
      FindBLAS/LAPACK fixes
      FindBLAS/LAPACK fixes

Andreas Schneider (1):
      Modules: Add support for more java archives in add_jar().

Björn Ricks (4):
      Search for the installed python interpreter first
      Determine python version
      Update documentation of FindPythonInterp.cmake
      Use FIND_PACKAGE_HANDLE_STANDARD_ARGS second mode

Brad King (5):
      VS: Map per-source Fortran flags to IDE options
      VS: Map Fortran free- and fixed-format flags to IDE options
      Fortran: Add support for free- and fixed-form flags
      Xcode: Honor Fortran_FORMAT target and source file property
      Set CMAKE_<lang>_COMPILER_ID for VS generators

David Cole (8):
      KWSys: Remove always-true dir_only parameter
      KWSys: Add symlinks to directories as files (#12284)
      FindPackageMessage: Eliminate new lines in cache entries
      FindPackageMessage: Eliminate new lines using REGEX REPLACE
      CMake: Add SaveCache at the end of successful Generate calls
      Suppress Qt warning for dashmacmini5 builds
      Suppress Qt warning for dashmacmini5 builds
      Tests: Look for "Illegal" or "SegFault" in the output

Eric NOULARD (2):
      CPack  fix #12366 components RPM packages have the same package name
      CPackRPM fix #12305, include directories in RPM package

Johan Björk (5):
      Xcode: No spaces in makefile target names (#12370)
      CMake: Write symlinks to directories as files in archives (#12284)
      CPack: Do not recurse through directory symlinks (#12284)
      Xcode: Do not emit the ZERO_CHECK target more than once
      Xcode: Honor -g0 to disable debugging (#12377)

Johannes Stallkamp (1):
      CTest: Fixed valgrind output parsing (#12260)

Matt McCormick (1):
      CMake: Remove documentation for -E build (#12446)

Stephen Kelly (2):
      Add some more unit tests.
      Don't put what some compilers consider junk at the end of the line.

Thomas Jarosch (3):
      CTest: Fix memory leaks on error
      Fix file() command descriptor leak on error
      ccmake: Fix off-by-one memory access error

Changes in CMake 2.8.6-rc2 (since 2.8.6-rc1)
--------------------------------------------
Brad King (2):
      KWSys: Add hash function for std::string
      KWSys: Fix std::string hash function for Borland

Clinton Stimpson (1):
      qt4: also find QtUiTools when cross compiling with mingw.

David Cole (3):
      Xcode4: Requires more quoting of single quote char
      cmake.m4: Use modern signature of install(FILES ...)
      CMake Release Scripts: Changes for next release candidate...

David Faure (1):
      Don't use a variable name that might be used in other files.

Stephen Kelly (73):
      Create moc files in the current binary dir, not the top level.
      Make the formatting of feature_summary output a little better.
      Add the GenerateExportMacro with unit tests.
      Handle the case where the user changes the DEFINE_SYMBOL property.
      Add a newline at the end of the file.
      Add a newline at the end of the file.
      Add missing licence header.
      Remove the fatal_warnings option which is no longer used.
      Test for features, not specific compilers.
      Simplify. We already know we have hidden visibility at this point.
      Simplify the compiler feature check
      Add some debug output.
      Short-circuit the tests on unsupported compilers.
      Test expected no-op instead of aborting the build.
      Fix tests with clang.
      Fix typo and tests failing as a result.
      Only run the failure tests with gcc >= 4.2
      Set the CMAKE_RUNTIME_OUTPUT_DIRECTORY for windows builds.
      Only set the COMPILER_HAS_HIDDEN_VISIBILITY if GCC >= 4.2
      Disable all export macros on Borland.
      Another attempt to fix the tests on Borland.
      Use the correct project name compiletest not compilefail
      Fix off-by-not in test for Borland.
      Another attempt at fixing Borland.
      Add some debug output to narrow down deprecation test issues
      Export deprecated free methods too.
      Remember to surround the other deprecated test in the Borland check.
      Only set the deprecated attribute if hidden visibilty is enabled.
      Make sure the hidden visibility variables never get set on MINGW.
      Don't use hidden visibility on non-mingw windows either.
      Don't export methods on already exported classes.
      Split the deprecated available check from setting macro values.
      Test for compiler features, instead of for specific platforms.
      Exclude the XL compiler from the hidden-visibility test.
      Add the COMPILER_HAS_DEPRECATED only if it has a declspec variant
      Don't change the expected build result based on the platform.
      Expect the tests to pass if hidden visibilty is not enabled.
      Test -Werror instead of enabling it per compiler.
      Add some messaging output to make remaining issues findable.
      Perform the -Werror test only once.
      Test for deprecated attribute before declspec.
      Try to error on deprecated on Intel and SunCC.
      Borland can't do deprecated.
      Fixup forgotten part of aed84517c942a4c40f493fcf997cdf6a047349f8
      Disable testing of deprecated macros.
      Don't enable deprecated on HP.
      Don't enable deprecated on old GCC
      Exclude cygwin from the hidden visibility feature.
      Exclude PGI from exports and deprecated.
      Start testing expected values for compiler flags.
      Exclude win32 from hidden visibility checks.
      Comment the test assertion for now
      Test the correct cxx variable.
      Fix the version extraction regex for clang.
      Hopefully add version extraction for Intel.
      Add some settings for non-truncation of test output.
      Fix up the regex command for Intel.
      Test for too-old-intel compilers.
      Possibly fix test on HPUX.
      Possibly fix configuration test on AIX.
      Try to make the macros do almost nothing for Watcom.
      More consistency in the macro options.
      Add missing NO_EXPORT macro variant.
      Look for errors reported by PGI too.
      Quote paths in case there is a space in one of them.
      Disable the tests for Watcom.
      Fix Compiler id variable name.
      Add quotes in case cmake is installed in a prefix with a space.
      Fix the feature of using a specific prefix for macros.
      Add documentation about the prefix and no_deprecated options.
      Remove blank line at the start of the file.
      Don't start a line with a dash(-)
      Fix up verbatim code sections of the dox.

Todd Gamblin (3):
      FindBoost: Call find_package with NO_MODULE first
      Fix XL compilers on non-AIX machines.
      Fixed link bugs in BlueGeneP build.

Changes in CMake 2.8.6-rc1 (since 2.8.5)
--------------------------------------------
Aaron C. Meadows (1):
      FindSubversion: Invoke svn non-interactively (#12304)

Alex Neundorf (92):
      Add a switch to disable a find_package() call completely
      Add documentation for the CMAKE_DISABLE_FIND_PACKAGE_<Name> switch
      Add a basic test for CMAKE_DISABLE_FIND_PACKAGE_<package>
      Add macros cmake_push/pop_check_state() as discussed on the list.
      Fix copyright notice test
      Add CheckCXXSymbolExists.cmake, so this can be used also for C++
      Minor fix to try_compile() docs (#12333)
      Fix #12342: Add APPEND_STRING option to set_property()
      Extend FeatureSummary: add PURPOSE of package and TYPE
      FeatureSummary.cmake: remove "comment" field
      FeatureSummary.cmake: add INCLUDE_QUIET_PACKAGES keyword
      FeatureSummary.cmake: error out when a REQUIRED package is missing
      FeatureSummary.cmake: only higher TYPEs can override previous TYPEs
      FeatureSummary.cmake: cosmetics
      FeatureSummary.cmake: update documentation
      Remove debug output from CheckSymbolExists
      Don't put files from CMAKE_ROOT into CodeBlocks projects (#12110)
      More PATH_SUFFIXES for finding Postgresql and also search catalog/pg_type.h
      Use FPHSA(), remove unnecessary stuff and don't recommend link_directories()
      Mark the results from find() as advanced
      FindPostgreSQL: fix PATH_SUFFIXES, better output for FPHSA
      Strip trailing whitespace
      FindGIF/FindFreetype.cmake: remove standard search paths from find-calls
      FindGif: add giflib4 as one more name for the library under Windows
      Add basic version check for giflib
      Patch by Campbell Barton: puts definitions into C::B project file
      Remove useless line of code
      Also put builtin include dirs into CodeBlocks project file
      Remove trailing whitespace
      Also search for libxkbfile, XSync and SM include dir
      Provide macro write_basic_config_version_file()
      Add example to documentation
      Add some tests for write_basic_config_version_file()
      Fix copyright notice
      Really fix copyright notice
      Set UNSUITABLE instead of not COMPATIBLE
      Improve documentation for WriteBasicConfigVersionFile.cmake
      Add macros GETTEXT_PROCESS_POT() and GETTEXT_PROCESS_PO_FILES()
      Support REQUIRED in FindGettext.cmake (using FPHSA.cmake)
      Fix #12358: make optionally enabling ASM work again
      Start work on automoc: add empty cmQtAutomoc class
      Start implementing skeleton for automoc in cmake
      Add actual automoc code from automoc
      Remove the need to check for .h/.cxx during buildtime
      Add the cmake module required currently for automoc
      Add AUTOMOC to the add_library() command
      Fix line lengths
      Move code for parsing a cpp-file from the big loop to separate function
      Initialize verbose based onb the env.var.
      Color output when running moc
      Add the generated automoc.cpp file to the cleaned files
      Use cout instead of printf()
      Remove trailing whitespace
      Refactor SetupAutomocTarget() so it can be run after creating the target
      Remove trailing whitespace
      Move automoc processing from add_executable/library to cmGlobalGenerator
      Nicer progress message for the automoc target
      Add a test for automoc
      Add documentation for AUTOMOC, add initialization via CMAKE_AUTOMOC
      Fix logic which decides when to execute automoc test
      Automoc.cmake is not needed anymore
      Fix build: non-void function must return a value
      Fix warnings
      Fix bootstrap test with automoc
      Only enable the automoc test after checking that Qt4 works
      Fix build: use std::ios::out|ios::trunc instead of std::ios_base::out
      Silence warning in automoc: use long instead of int
      Fix automoc with VS builds: apply patch from Bill
      Make clLocalGenerator::GetTargetFlags() public
      Add find-package mode, which does nothing yet
      Implement find-package mode of cmake
      Replace cmake::GetScriptMode() with GetWorkingMode()
      Fix copyright notice in new CMakeFindPackageMode.cmake
      Better support for lib64 and Debian multiarch
      Use the file-utility to test for 64bit if there is no /usr/lib64
      Add a cmake.m4 for using cmake in autoconf projects instead of pkgconfig
      Improve documentation for --find-package mode
      Add a test for the new --find-package mode
      Only run the test if we are using a makefile generator under UNIX
      The makefile for the test was kindof wrong
      Fix test on OpenBSD with BSD make
      Rename helper macros print_compile_flags() to set_compile_flags_var()
      Dont check for -isysroot and -mmacosx-version on OSX in --find-package mode
      Disable any STATUS output in --find-package mode
      Much improved test, should now be executed on all UNIXes
      Make the --find-package test harder
      Make the test harder by always having a space in the include dirs
      Only enable the test when using GNU make
      Fix line length
      Use $(CXXFLAGS) and $(LDFLAGS) in the --find-package test Makefile
      Require the current cmake version in --find-package mode
      Fix --find-package mode on Cygwin, where enable_language(RC) is called

Alexey Ozeritsky (5):
      fixed: search of acml libraries
      gotoblas supported
      ACML-GPU supported
      ACML-GPU supportede
      fixed: search of ATLAS library for C/C++-only projects

Andreas Schneider (6):
      FindJava: Find missing java development executables.
      Modules: Added CMake Java support.
      Tests: Java tests should test UseJava.cmake
      Tests: Check for the new Java exeutable variables.
      Java: Use set_property/get_property for target variables.
      Java: Fix documentation format and indentation

Arnaud Gelas (1):
      Search for the ASPELL executable

Bill Hoffman (5):
      Only pay for unused variable checking if it is on.
      Initial support for Intel Fortran VS2010.
      Fix custom commands in VS2010 Fortran projects using CFG_INTDIR and test.
      Use MSBuild when devenv is not around, since VCExpress seems broken.
      Fix for bug #12413, nmake did not handle targets with + in the name.

Brad King (13):
      MinGW: Remove old workaround and use native echo (#12283)
      Document caveat of custom commands in multiple targets (#12311)
      cmSystemTools: Remove trailing whitespace
      RunSingleCommand: Fix indentation
      RunSingleCommand: Avoid assignment in condition
      Documentation: WIN32 not defined on Cygwin (#12334)
      KWSys: Simplify SystemTools::GetTime implementation (#12261)
      KWSys: Avoid conversion warning in SystemTools::GetTime
      KWSys: Fix using long long and __int64 with hash_(set|map)
      KWSys: __int64 and long long may be same type in specialization
      XL: Fix old VisualAge branding of Fortran compiler
      Do not crash when an imported target depends on a missing target
      Fix CHECK_(C|CXX)_COMPILER_FLAG for Clang (#12394)

Clinton Stimpson (5):
      Add -DQT_NO_DEBUG if no build type is specified so Qt plugins will work.
      Add qt4/QtCore to help find Qt headers when cross-compiling.
      Qt4: Fix reference of undefined variable when detecting frameworks on Mac OS X
      Remove C compiler requirement from FindQt4.cmake
      CPack/NSIS: Fix reinstall and multiple install issues when using components.

David Cole (26):
      Begin post-2.8.5 development
      Fix Architecture test to work with Xcode 4
      Fix BuildDepends test to work with Xcode 4
      Base architecture choice logic on Xcode version
      Use correct default multiple architecture values in test
      Add use of EFFECTIVE_PLATFORM_NAME to generated Xcode projects.
      Correct KWStyle line too long error
      Add fail regex to detect supported warning flags correctly.
      Add support for Visual Studio project-specific globals (#8707)
      Fix machine-specific UpdateGIT test failures
      Ensure libgmp-10.dll is in the PATH for CMakeTestAllGenerators
      Watcom: Add -c flag to wlib calls (#12245)
      Add Watcom support to InstallRequiredSystemLibraries (#11866)
      Watcom: Use correct args for execute_process call (#11866)
      CTest: print failed tests in index order (#11746)
      Fix line too long style violation
      Documentation: Fix comments in the source code (#10941)
      Add more find_path locations for DCMTK header files (#12323)
      VS9: Add include_directories to midl command lines
      KWSys: Remove translation path for "/tmp_mnt/" (#10595)
      VS10: Avoid unnecessary rebuilds for custom commands
      QtAutomoc test: Pass QT_QMAKE_EXECUTABLE
      QtAutomoc: Eliminate compiler warning
      CheckSymbolExists: Use IMMEDIATE flag for configure_file (#11333)
      Xcode: Suppress same-old warning again.
      Xcode: Save object id values in CMakeCache.txt (#11690)

Johan Björk (5):
      Xcode: Remove PREBINDING attribute for Xcode 4 and above
      RunSingleCommand: Replace verbose boolean with enum
      RunSingleCommand: Add a OUTPUT_NORMAL flag.
      Xcode: Quote ',' in Xcode string values (#12259)
      Xcode: Rearrange CMakeReRun to enable parallel builds

Matej Hribernik (2):
      VS: Factor Find64BitTools out of Win64 generator to parent
      Add VisualStudio 9 and 10 generators for Itanium platform

Modestas Vainius (1):
      multiarch: Treat lib/<arch> as implicit link dir (#12326)

Oliver Buchtala (3):
      Java: Create java_class_filelist only if it does't exist.
      Java: Added some dependency magic to avoid recompilations.
      Java: Create correct jar archive dependencies.

Rolf Eike Beer (2):
      remove extra output message from FindJava.cmake
      FindThreads: Try pthreads with no special option first (#11333)

Steven Velez (1):
      VS10: Add SCC support

Todd Gamblin (2):
      Try regular compiler when no MPI compiler.
      Fix issues with removing try_compile input file.

Will Dicharry (1):
      Added HDF5 high level Fortran bindings to available components.

Changes in CMake 2.8.5 (since 2.8.5-rc3)
--------------------------------------------
Brad King (1):
      Revert "Add a new function SWIG_GET_WRAPPER_DEPENDENCIES to UseSWIG.cmake"
      (this revert means that issue #4147 has been re-opened)

Changes in CMake 2.8.5-rc3 (since 2.8.5-rc2)
--------------------------------------------
Bill Hoffman (4):
      Use devenv instead of msbuild for vs2010.
      Revert "With very long file names, VS 2010 was unable to compile files."
      Use relative paths for custom command inputs.
      Look for VCExpress as a possible build tool as well as devenv.

Brad King (3):
      KWSys: Recognize color TERM=screen-256color-bce (#12287)
      find_library: Use lib->lib64 conversion in CXX-only projects (#12247,#12248)
      libarchive: Install COPYING with CMake documentation

Christoph Höger (1):
      FindJNI: Search in Fedora arch-specific JVM location (#12276)

Julien Malik (1):
      FindSWIG: Use NAMES in find_program directives (#12280)

Modestas Vainius (1):
      Documentation: Fix spelling / formatting errors (#12287)

Philip Lowman (3):
      FindBoost: Fixes #12188
      FindBoost: Also search for 1.46.1
      Detect VS 2010 SP1, faster and more robust detection

Changes in CMake 2.8.5-rc2 (since 2.8.5-rc1)
--------------------------------------------
Bill Hoffman (6):
      Fix a memory leak.
      Fix for bug#10798.  VS10 did not append -I flags with COMPILE_FLAGS prop.
      Append and do not clobber CMAKE_CXX_FLAGS in the test.
      Use bin tree for inclues to avoid -I with spaces in the path.
      One more try.  Use full path by default, and relative on broken compilers.
      Fix for bug #11927, external project git clone step always runs vs10.

Brad King (9):
      XL: Place Fortran modules with -qmoddir= flag (#12246)
      Teach file(DOWNLOAD|UPLOAD) to timeout after inactivity
      Xcode: Fix parallel build depends with universal binaries (#11844)
      Fix style errors added by parent and grandparent
      Use cascading-if for per-config test and install code
      CTest: Report tests not run due to unknown configuration
      GNU: Fix CMAKE_INCLUDE_SYSTEM_FLAG_<lang> value (#12258)
      Teach find_(library|package) about Linux multiarch (#12037)
      Test find_package multiarch support (#12037)

Clinton Stimpson (11):
      BundleUtilities: Work w/ non .app exes on Mac (#12034)
      BundleUtilities: Fix regex to extract dependents from ldd (#12034)
      BundleUtilities: Fix test when using xcode (#12034)
      BundleUtilities: Fix issues with custom target DEPENDS in test (#12034)
      BundleUtilities: Disable running test on Windows unless using MSVC.
      BundleUtilities: Run test on Windows if either MSVC or dumpbin was found.
      BundleUtilities: Print reason for not loading module.so
      BundleUtilities: Add rpath to loadable modules in test.
      Revert "BundleUtilities: Run test on Windows if either MSVC or dumpbin was found."
      Qt4: complete module dependencies in UseQt4.cmake
      Add imported targets support for frameworks on Mac.

Daniel R. Gomez (1):
      Fix plugin API for gcc 2.9-aix51-020209 (#12233)

David Cole (3):
      BundleUtilities: Avoid a cryptic and unhelpful error message
      BundleUtilities: Avoid test on Watcom dashboards (#12034)
      CMake: eliminate use of cvs in the Release scripts

Eric NOULARD (2):
      CPackRPM: Enhance documentation
      Add some more Specs file tag handling.

Johan Björk (3):
      CMake: Move tokenize to cmSystemTools
      Xcode: Support multiple level nesting of XCode folders (#10039)
      XCode: Support target folders on XCode.

Modestas Vainius (1):
      multiarch: Set CMAKE_LIBRARY_ARCHITECTURE_REGEX for Linux|Hurd|kFreeBSD

Philip Lowman (3):
      FindProtobuf: Better MSVC support, Searching for protobuf lite
      Fix , to - in Copyright message so it passes CMake.ModuleNotices test
      10997: PROTOBUF_GENERATE_CPP now supports proto files outside current dir

Rolf Eike Beer (1):
      CMake: Update documentation of STRING(SUBSTRING) for length -1 (#10740)

Sean McBride (1):
      Fix XCode -> Xcode typos, notably in man page (#12231)

Tim Gallagher (1):
      Modified the FindHDF5.cmake file to locate the Fortran bindings.

Will Dicharry (7):
      HDF5 high level library is a find COMPONENT now.
      Add logic for CMake built HDF5 install.
      Use CMAKE_CURRENT_LIST_DIR to locate FindPackageHandleStandardArgs.
      Use HDF5_FOUND to control autoconf and CMake built FindHDF5.
      Fix for bug 11752, mixed debug and release libraries.
      FindHDF5 ensures good link lines when libraries are duplicated.
      Remove unnecessary mark_as_advanced from FindHDF5.

Zach Mullen (3):
      Dynamic analysis test output should not be compressed.
      We will actually compress memcheck output if the server supports it.
      Fix type conversion warning

Changes in CMake 2.8.5-rc1 (since 2.8.4)
----------------------------------------
Alex Neundorf (33):
      Rework the way assembler is handled, use the C/CXX compiler by default
      Make it possible to exlude external libs from dot files
      GRAPHVIZ_IGNORE_TARGETS is now a list of regular expressions
      Also generate dependers-graphviz files.
      Fix XML escaping for the project() name in Eclipse projects (#11658)
      Fix XML escaping for target names in Eclipse project files (#11658)
      Add XML escaping for directory name in Eclipse projects (#11658)
      Eclipse projects: created one linked resource for each subproject
      Also add the SOURCES from add_custom_target() to CodeBlocks projects (#11736)
      Add ASM support for the Intel compiler
      Actually use CMAKE_ASM_COMPILER for asm, instead of CMAKE_C_COMPILER
      Add support for ASM for the SunPro compiler
      Add suport for ASM for the IBM XL compiler
      Add support for ASm for the HP compiler.
      Set the HP asm file suffix
      Change the default rules so they fit better to the new ASM handling
      Fix the default CMAKE_ASM_COMPILE_OBJECT, make XL-ASM use it
      Add assemble- and preprocess commands for HP
      The Assembler test now tests ASM for GNU, Intel, HP, XL and SunPro
      Use a regexp instead a lot of ORs for checking the compiler ID
      Only try assembler support for Makefile-based generators
      Fix bad comparison in the detect assembler-code
      It's ELSEIF(), not ELSIF()
      Add temporary debug output for compiler ID detection for ASM
      Add more regex for gcc, always print the ASM compiler ID
      Add support for the Intel compiler used for ASM under Windows
      -use CMAKE_C_FLAGS when generating the assembler file
      -only enable the asm test for the Intel compiler if we are under UNIX
      Remove trailing whitespace
      Make use_mangled_mesa() available in cmake script mode (#11926)
      Fix parsing include dirs and builtin macros for CXX-only projects
      Don't skip the last builtin include dir for the Eclipse project file
      -fix VirtualFolders in Eclipse under Windows

Alexey Ozeritsky (1):
      ACML search improvement

Andreas Schneider (6):
      Modules: Added CheckPrototypeDefinition module.
      Tests: Added test for check_prototype_definition.
      FindOpenSSL: Added support for pkg-config.
      FindOpenSSL: We should only use hints to find OpenSSL.
      FindOpenSSL: Fixed crypto und ssl variable names.
      FindOpenSSL: Use find_package_handle_standard_args for version check.

Bill Hoffman (2):
      With very long file names, VS 2010 was unable to compile files.
      Fix for bug where VS2010 did not use .obj files as part of the build.

Brad King (94):
      Reject directory names containing '=' (#11689)
      FindQt4: Include builtin FindPackageHandleStandardArgs directly
      Handle trailing slashes on add_custom_command DEPENDS
      Handle relative WORKING_DIRECTORY in add_custom_(command|target)
      Pass -o after -c for Fortran to avoid mpif77 ordering bug
      Add link flag table entries for VS 7,8,9
      VS: Create a Fortran DLL's import library directory
      Fix linker flag initialization from LDFLAGS (#11840)
      ccmake: Remove extra parens around comparison
      Avoid direct use of std::stringstream
      Honor module .def files with MinGW tools (#9997)
      CTest: Update Git submodules with --recursive
      libarchive: Remove unused build/windows directory (#11885)
      Pass .def files directly to MinGW tools (#9997)
      Fix Fortran test .def file symbol mangling
      Require at least CMake 2.6.3 to build current CMake
      GNUInstallDirs: Simplify and clarify documentation
      KWSys: Require at least CMake 2.6.3
      Remove unused CMAKE_BACKWARDS_COMPATIBILITY mark
      Factor AIX and XL compiler flags into common module
      Move RPATH flags to AIX per-compiler information files
      Initialize ASM rpath flags for executables with those for shared libs
      Add ASM platform information for XL compiler on AIX
      Factor HP compiler flags into per-platform/per-compiler files
      Add ASM platform information for HP compiler on HP
      Add target property LINK_SEARCH_START_STATIC to aid static linking
      Test static linking with LINK_SEARCH_START_STATIC
      Fix Assembler test to parse C flags string before using
      Teach Assembler test to generate main.s at build time
      Do not bother enabling C++ in Assembler test
      The link interface of MODULE libraries is empty (#11945)
      CTest: Do not fail with submodules and Git < 1.6.5.0
      Remove trailing whitespace
      Add parens in cmTarget::ComputeLinkInterface logic
      Validate custom command arguments (#11963)
      Factor old-style -D flags out from -I flag generation
      FindMPI: Fix documentation formatting
      Generate target-wide flags before individual build rules
      Optionally pass include directories with response files
      Pass include directories with response files to GNU on Windows
      Enable Java test more carefully on Apple
      Disable Java test with Xcode generator
      Allow '.' in target names in generator expressions (#12002)
      GNUInstallDirs: Propagate DATAROOTDIR changes to dependent defaults
      KWSys: Do not trust EXECUTABLE_OUTPUT_PATH for ProcessFwd9x encoding
      Refine unused cache variable warning
      Fix unused cache warning after multiple configure iterations
      FortranCInterface: Fix mangling detection with Cray Fortran >= 7.3.2
      Fix typo in include_directories documentation (#12020)
      KWSys: Recognize rxvt-unicode-256color terminal (#12013)
      Normalize slashes of add_custom_(command|target) DEPENDS (#11973)
      COMP: Fix build against non-standard outside libarchive
      Modules: Add comment and copyright notice validation to readme.txt
      cmArchiveWrite: Clear xattr and acl from entries (#11958)
      find_package: Forward component list for recursive calls in modules
      XL: Set C++ and Fortran flags consistently with C
      XL: Consolidate compiler flag information
      XL: Avoid copying archives into shared libraries that link them
      VS10: Fix working directory of consecutive custom commands (#11938)
      Fix working drive of make rules on Windows
      Change working drive only in MinGW Makefiles
      VS: Use setlocal/endlocal only in VS 10 custom commands
      VS10: Fix exit code of custom commands with setlocal/endlocal (#11938)
      KWSys: Remove unused CheckCXXSourceRuns cmake module
      find_package: Rename implementation of user package registry
      find_package: Cleanup user package registry less aggressively
      find_package: Document user package registry locations
      find_package: Search a "system package registry"
      find_package: Check both 32-bit and 64-bit registry views
      find_package: Test system package registry when possible
      find_package: Fix system package registry test path conversion
      FindITK: Use passthru find_package config mode for messages
      OpenBSD: Use 'arch -s' for host processor (#12143)
      Fix case typo in CMAKE_BUILD_TYPE docs (#12148)
      KWSys: Fix leaked FILE in EncodeExecutable error case
      ENH: Fix Intel 12 plugin project generation for VS < 10
      Revert "Honor RULE_MESSAGES property for build target messages" (#12190)
      Fix signed/unsigned comparison in EscapeJSON
      Fix run_compile_commands build on Apple GCC 3.3
      Make std::map usage more portable in language=>flags/defines maps
      Provide std::map<>::at for use in run_compile_commands
      run_compile_commands: Avoid shadow in std::map<>::at workaround
      Improve string(RANDOM) default seed
      run_compile_commands: Avoid extra stl vector conversion
      VS 6: Define _WIN32_WINNT to load wincrypt.h correctly
      run_compile_commands: Cast istream::get() result to char
      Fix CompileCommandOutput test for Make tools not supporting spaces
      Explicitly cast time value in cmSystemTools::RandomSeed
      Fix CompileCommandOutput test build on Windows
      Add Absoft Fortran compiler id and basic flags
      Absoft: Detect implicit link libraries on Linux and Mac
      Absoft: Enable FortranCInterface check in Fortran test
      Document status of output_required_files command (#12214)
      Fix forced-seed argument type in string(RANDOM)

Clement Creusot (2):
      Add new module Armadillo
      Corrected copyright format in FindArmadillo.cmake

Clinton Stimpson (8):
      Change to use fphsa to check required variables and version.
      Fix grouping bug where "Ungrouped Entries" showed up as a child.
      When checking find_package() components, special case qtmain.
      Fix issues with find_path() for QtCore include dir on Mac.  Fixes 11868.
      Fix regression in 43cb9b8.
      Speed up creation of parameters file for moc custom command.
      Combine component packaging methods into an enum.
      Add component support to DragNDrop generator.

David Cole (34):
      ExternalProject Test: Increase test timeout value
      CFBundle Test: Add PATHS for finding Rez (#11295)
      CTest: Mark DART_TESTING_TIMEOUT as advanced (#10150)
      Xcode: Allow override of CMAKE_CONFIGURATION_TYPES (#8914)
      Tests: Eliminate unnecessary files and variables.
      VS9: Map enable/disable PREfast flags (#10638)
      Strip trailing space from xcode-select output (#10723)
      CTest: Add alias for make test target (#4564)
      Add CMAKE_SCRIPT_MODE_FILE variable (#2828)
      Add CMAKE_ARGC and CMAKE_ARGV0..N-1 variables (#2828)
      Fix KWStyle line-too-long complaint (#2828)
      Documentation: Sync two differing copies of -E docs (#10446)
      Clarify list subcommand documentation (#8154)
      VS2010: Fixed GenerateManifest flag (#10704)
      VS: Only use /MANIFEST if hasManifest is true (#11216)
      Make file DOWNLOAD less noisy (#11761)
      Begin post-2.8.4 development
      Use stable_sort to preserve test order (#11877)
      Implement file(UPLOAD (#11286)
      Fix KWStyle line too long error (#11286)
      ExternalProject: Extract file names from more urls
      InstallRequiredSystemLibraries: Read reg values with get_filename_component
      Add correct module notice header.
      If getconf returns empty output, try cpuinfo. (#11302)
      Add ProcessorCount support for QNX via pidin. (#11302)
      Compare ProcessorCount to SystemInformation count. (#11302)
      ProcessorCount test: more output, do not fail. (#11302)
      ProcessorCount: Add support for remaining platforms (#11302)
      ProcessorCount: Test fails if count is 0 (#11302)
      ProcessorCount: Use ERROR_QUIET with execute_process (#11302)
      ExternalProject: Add SVN_TRUST_CERT argument
      CMake: Clarify the --debug-trycompile help text
      ExternalProject: Always use --non-interactive with svn
      VS10: Write header-only files in correct xml element (#11925)

Eric NOULARD (25):
      CPackRPM  honors all the different ways of packaging components
      CPackRPM  fix IRIX compiler warning (variable never used)
      CPack remove "-ALL" suffix for ALL-IN-ONE packages
      CPack Authorize DISPLAY_NAME usage in component package
      CPack  fix KWStyle warning
      CPack remove previously CPack generated files (if any) before running CPack
      CPackRPM Replace space in some CPACK_ vars (Fix bug 9932)
      CPackRPM  activate CPackRPM test on Linux systems where rpmbuild is found
      CPackArchive package all components specified in CPACK_COMPONENTS_ALL
      CPack  more robust way to collect files belonging to a component
      CPackRPM  do not run test if build dir contains space
      CPack  fix compile error on VS70 and avoid KWStyle warnings
      CPackRPM  add more trace output in order to help failing diagnostics
      CPackRPM even more trace in debug mode or in case of failure
      CPackRPM  non matching ENDIF
      CPack try to please SUSE 64 bits and install lib in lib64 and not lib.
      Remove debbuging typo
      CPack fix CPackDeb crash when CPackDeb.cmake ends with a FATAL_ERROR
      CPack fix #11930 and simplifies component packaging options
      Fix #11964 Handle lib64 library on Linux
      Fix KWStyle warnings
      Split CPack.cmake in more manageable parts
      Fix KWStyle warnings
      CPackRPM  Fix #12096: handle absolute install path with component install
      CPack  make RPM work on AIX. fix #0012183 merge patch from Pasi Valminen

James Bigler (1):
      Add FloatingPointModel to the list of known VS7 generator flags.

Johan Björk (1):
      XCode: Also qoute [] as needed to set build-configurations.

Kovarththanan Rajaratnam (1):
      Documentation: document platform specific -E commands (#10446)

M. Konrad (1):
      CPackDeb  add Component Support to DEB generator fix #0011655

Manuel Klimek (6):
      refactor flags and defines
      cache flags and defines
      implement cxx command output
      make compile command output optional
      Adds a test for the compile command line output.
      Only offer the compile command output feature on unix systems

Marco Craveiro (1):
      CTest: Use the gcov --preserve-paths flag (#11717)

Markus Rathgeb (1):
      When cross compiling, don't double-root paths when using find_*.

Martin Konrad (2):
      CPackDeb: Fix #12006 broken package names
      CPackDeb: Handle dirs for CONTROL_EXTRA correctly when packaging components

Mathieu Malaterre (8):
      This commit fixes bug #0010316
      Add a new function SWIG_GET_WRAPPER_DEPENDENCIES to UseSWIG.cmake
      Add support for Java on HP
      Add support for java on fedora
      UseSWIG.cmake does not expand $(OutDir)
      Add support for new swig 2.0 application
      UseSWIG.cmake did not support multiple modules and parallel builds
      Add support for FindJava on HP-UX and alpha

Michael Wild (1):
      Add module ProcessorCount.cmake (#11302)

Modestas Vainius (1):
      Documentation: Fix a few typos (#11883)

Nikita Krupen'ko (1):
      Add GNUInstallDirs module to define GNU layout (#3976)

Philip Lowman (1):
      VS7/8/9: Map whole program optimization flags (#10263)

Richard Bateman (1):
      Add support for CFBundle targets on the Mac (#11295)

Rolf Eike Beer (2):
      CTest: catch warning output of Apache Maven
      FindZLIB: print library instead of include directory

Sean McBride (1):
      Removed most usage of Carbon in favour of CoreFoundation

Sebastian Herbst (2):
      VS8/9: Add flag map entries for /Zc:wchar_t (#10397)
      VS7/8/9: Add flag map for string pooling option (#10397)

Tim Hütz (1):
      Add a string(FIND) sub-command (#11795)

Todd Gamblin (2):
      FindMPI: Handle multiple languages
      Added backward compatibility for input as well as output vars.

Wesley Turner (1):
      Ensure executable files have executable permissions.

Zach Mullen (5):
      Implement ctest_upload command
      Change 'Files' tag to 'Upload' in Upload.xml
      Don't tar/gz ctest_upload() files
      Add the FILES keyword to ctest_upload command
      cmCTestUploadCommand::CheckArgumentKeyword should return false if not FILES

Changes in CMake 2.8.4 (since 2.8.4-rc2)
----------------------------------------
Alex Neundorf (1):
      Fix crash in GraphVizWriter when GRAPHVIZ_TARGET_IGNORE_REGEX is used

Andreas Schneider (1):
      FindPerlLibs: Add notice of copyright

Brad King (3):
      libarchive: Define major/minor/makedev only where needed (#11648)
      libarchive: Use OpenSSL only if CMAKE_USE_OPENSSL (#11815)
      Fix documentation of MSVC_VERSION (#11833)

David Cole (1):
      Silence the may be used uninitialized warnings: initialize stuff.

Eric NOULARD (2):
      CPack   Tests the different ways of packaging components
      Avoid foreach IN LISTS syntax which is not supported by CMake 2.6

Changes in CMake 2.8.4-rc2 (since 2.8.4-rc1)
--------------------------------------------
Alex Neundorf (3):
      Make cmake build again with cmake < 2.6.3
      Strip trailing whitespace.
      Fix parsing of compiler name with a version number

Ben Boeckel (86):
      ... 86 commit messages summarized as:
      Fix ADD_TEST regression when WORKING_DIRECTORY not given
      Add new "strict-mode" CMake variable checking
      Activate / avoid using new command line arguments:
        --warn-uninitialized
        --warn-unused-vars
        --no-warn-unused-cli
        --check-system-vars

Bill Hoffman (3):
      For macros make sure the FilePath points to a valid pointer in the args.
      Add a warning when variables are used uninitialized.
      Make --strict-mode option, and integrate with cmake-gui

Brad King (34):
      bootstrap: Granular system library selection (#11431)
      bootstrap: Clarify --init flag documentation (#11431)
      bootstrap: --verbose implies verbose Makefiles (#11708)
      Combine duplicate COMPILE_DEFINITIONS disclaimer
      Document COMPILE_DEFINITIONS known limitations (#11660, #11712)
      Document try_compile behavior more clearly (#11688)
      Document Check(C|CXX)SourceCompiles behavior more clearly (#11688)
      Fix get_(cmake|test)_property documentation (#11703)
      Reference get_property() from old get_*_property() commands
      Replace misleading example in the if() documentation (#10773)
      Clarify auto-dereference cases in if() command (#11701)
      Document CheckFunctionExists more clearly (#10044)
      Document CheckSymbolExists more clearly (#11685)
      Update CheckSymbolExists copyright year
      Report directory with missing source file (#11677)
      Test that missing source mentions directory (#11677)
      Teach Simple_Mingw_Linux2Win test to use windres
      Disable SubDirSpaces parens with GNU Make 3.82 (#11654)
      libarchive: Fix major() check for LSB 4.0 (#11648)
      Xcode: Make generation depend on all input directories
      Recognize SCO UnixWare C/C++ compilers (#11700)
      Factor SCO compiler info out of platform file (#11700)
      Honor CMAKE_TRY_COMPILE_CONFIGURATION in Makefile generators (#10809)
      Document CMAKE_TRY_COMPILE_CONFIGURATION variable
      Honor VS_SCC_* properties in Fortran targets (#10237)
      Normalize slashes in scanned #include lines (#10281)
      Improve try_compile and try_run error messages
      Use shortest extension to verify try_compile language (#11731)
      Modules: Include builtin FindPackageHandleStandardArgs directly
      Fix relative CMAKE_USER_MAKE_RULES_OVERRIDE (#11725)
      Clarify CMAKE_USER_MAKE_RULES_OVERRIDE documentation (#11724)
      Always place try_compile executables predictably (#11724)
      try_compile: Allow only languages loaded in caller (#11469)
      Fix ArgumentExpansion test expected results

Clinton Stimpson (1):
      Replace exec_program with execute_process for qmake queries.

David Cole (16):
      Update script with new machine name
      VS10: Fix problems with InstallRequiredSystemLibraries.
      Add CMAKE_INSTALL_SYSTEM_RUNTIME_LIBS_NO_WARNINGS variable
      Add CPACK_NSIS_INSTALL_ROOT for CMake's own installer (#9148)
      Xcode: Disable implicit make rules in custom rules makefiles.
      Add freeglut as library name (#10031)
      Add new names for PNG and ZLIB libraries
      Avoid exceptions when ccmake terminal window is too small (#11668)
      VS10: Load projects with obj "source" files (#11147)
      VS10: Enable using devenv as CMAKE_MAKE_PROGRAM (#11459)
      Xcode: Fix crash: avoid strlen call on NULL char *
      CTestTest2: Avoid running purify unless requested
      VS10: Escape double quote chars in defines for rc files (#11695)
      Fix line too long KWStyle issue (#11695)
      Avoid space in rc /D values for VS6 and Cygwin (#11695)
      VSResource: Avoid windres /D with quoted spaces (#11695)

Marcus D. Hanwell (1):
      Bug #11715 - generate header in the build tree.

Nicolas Despres (1):
      bootstrap: Add --enable-ccache option (#11707)

Changes in CMake 2.8.4-rc1 (since 2.8.3)
----------------------------------------
Alex Neundorf (32):
      Add support for nasm assembler, patch by Peter Collingbourne (see #10069)
      Improve misleading comments.
      Add missing copyright headers
      We already have 2010, fix copyright year.
      Make FindBISON work properly with non-C locales (#11326)
      Add support for yasm, a nasm compatible assembler
      Use CMAKE_ASM_NASM_FLAGS for nasm instead of FLAGS
      Remove trailing whitespace and minor formatting changes for the dot-code
      Move the code for collecting targets and libraries into separate functions
      Properly insert all targets, also those which don't link to anything.
      Generate separate dot files for each target, and a big one with everything.
      Move the code for generating dot-files into separate class cmGraphVizWriter
      Fix #11421: FindQt3.cmake doesn't honor the REQUIRED keyword
      Remove trailing whitespace
      Don't enforce VERBOSE makefiles for the CodeBlocks generator
      Remove the "early alpha stage" comments about Eclipse and C::B
      Don't disable colors in the CodeBlocks generator and minor cleanup.
      Some more fixes for nasm support, from Etienne (#10069)
      Enable/disable generating graphs depending on the target type
      Use std::cout instead of fprintf
      Collect targets and libs on demand instead of in the ctor
      Exclude targets from the graphviz file based on a regex
      Include CMakeDetermineCompilerId in CMakeDetermineASMCompiler.cmake (#11467)
      Fix typos in the doc
      Add cache var CMAKE_ECLIPSE_MAKE_ARGUMENTS when using the Eclipse generator
      Add ECLIPSE_CDT4_GENERATE_SOURCE_PROJECT as a ADVANCED cache variable (#9631)
      Fix crash in Eclipse generator with empty project (#11616)
      Fix indentation in cmPolicies::ApplyPolicyVersion()
      Remove trailing whitespace
      Prefer files from CMAKE_ROOT when including from CMAKE_ROOT
      Improve documentation and messages for the new CMP0017
      Remove usage of CMAKE_CURRENT_LIST_DIR now that we have CMP0017

Alexey Ozeritsky (5):
      FindBLAS works in C/C++ projects without Fortran
      ACML find fixes (issue 0011219)
      find ACML fixes
      fix for Fortran-only projects
      FindLAPACK works with C/C++ only projects (issue 0009976)

Andrius Štikonas (1):
      Modules: Fix spelling 'becase' -> 'because'.

Ben Boeckel (25):
      Fix parsing of cache variables without a type
      Use cmCacheManager to load entries from the cache
      Support manual cache entries
      Condense parsing of cache entries
      Use FPHSA in FindOpenGL
      Ignore strerror_r since CMake isn't threaded
      Use _POLL_EMUL_H_ instead of HAVE_POLL_FINE
      Rename WorkingDirectory test
      Add WORKING_DIRECTORY argument to add_test
      Add tests for WORKING_DIRECTORY arg to add_test
      Rename the project to match the test
      Fix header includes for C++ and Visual Studio
      Add ctype.h include for toupper()
      Flip slashes around on Windows
      Use --><-- markers to denote the path
      Simplify the _default_cwd derivation
      Only test the default cwd with Makefiles
      Group adding tests with its properties
      Fully specify the path to old-signature add_test
      Use iostream to make Borland happy
      Check for poll when looking for _POLL_EMUL_H_
      Toss out strerror_r macros
      Fix missed _POLL_EMUL_H_ and HAVE_POLL combo
      Make TestsWorkingDirectory test a C file
      Pass the expected value as the first argument

Bill Hoffman (17):
      Fixes for the OSF operating system build.
      Add a fix for the inline keyword on the osf os.
      Add a "Contract" test for VTK.  The test downloads and builds VTK.
      Fix contract test so it is not hard coded to the vtk542 test.
      Fix incremental linking for VS2010 with nmake or make.
      Change cpack run and verify script to work with multi-config generators.
      Fix vs2010 project generation error when HEADER_FILE_ONLY is set.
      Add more documentation for LANGUAGE property.
      Add flags to resource builds on vs 2010 with a test.
      Disable incremental testing for this test, it crashes vs9 linker.
      Only run resource test for MSVC compilers.
      Add support for windows resources with mingw/msys.
      Add support for windres to cygwin.
      Add testing for windows resources for mingw/msys/cygwin and remove for watcom.
      Enable resource building with the intel compiler on windows.
      Add support for source files in custom targets for VS 10 (Bug#11330).
      Change the nightly tests to build from the nightly branch and not next.

Brad King (90):
      Store direct dependencies in solutions for VS >= 8
      BUG: Fix compiler flag test for non-English MSVC (#11336)
      Document custom command behavior without DEPENDS (#11407)
      Consolidate duplicate link rule make dependency code
      Define LINK_DEPENDS target property (#11406)
      KWSys: Teach SystemInformation about WinXP Pro and Win7
      Fix Intel .vfproj SubSystem attribute values
      Set Intel .vfproj RuntimeLibrary attribute
      Create Fortran info variables for .mod behavior
      Teach CMake about Cray C, C++, and Fortran compilers
      Speedup find_* commands (#11412)
      Prefer non-empty prefixes when matching lib names (#11468)
      Record edge type in global dependency graph
      Use modern global dependency graph for VS < 8 deps
      Allow add_dependencies() on imported targets (#10395)
      Pass Mac linker flag through PGI compiler using "-Wl,"
      Modernize FindITK module (#11494)
      Fix find_* argument parsing crash (#11513)
      Skip VS <= 7.1 dependency analysis for VS >= 8
      Enable 64-bit tools with VS 2010 Express (#9981, #10722)
      KWSys: Associate installed library with an EXPORT
      Fix try_compile RemoveFile anti-virus loop (#11503)
      Fix Fortran .mod timestamps with Cray compiler
      Make Fortran $obj.provides.build targets not .PHONY
      Honor custom command dependencies on imported targets (#10395)
      Improve signature of cmLocalGenerator::GetRealDependency
      Skip file-level dependencies on custom targets (#11332)
      Simplify VS generator ConstructScript interface
      Factor out common custom command generator
      Remove cmLocalGenerator::GetRealLocation
      KWSys: Remove realpath from SystemTools::GetPath (#10335)
      Fix parallel "make install" of CMake itself
      CTest: Fix ctest_sleep documentation (#11554)
      Fix soname in cross-compiled targets with Mac host (#11547)
      Detect object files in implicit link information
      Allow Fortran platform files to set empty values
      Recognize the NAG Fortran compiler
      Add NAG Fortran compiler information files
      FortranCInterface: Recognize NAG Fortran module symbols
      Remove unused variable "rootdir" in VS generators
      Avoid msbuild idiosyncrasy that builds multiple configs (#11594)
      Remove unused parameter "root" in some VS generator methods
      Fix dependency tracing of INSTALL and PACKAGE (#11598)
      Remove unused GLOBAL_TARGET generation code
      KWSys: Use EXPORT name only if installing library
      Write full version into try_compile CMakeLists
      KWSys: Do not mangle UNC paths in ConvertToUnixOutputPath (#10206)
      Normalize add_custom_command OUTPUT names (#10485)
      Make link rule depend on ".def" file (#11014)
      Document target_link_libraries target scope (#11058)
      Record backtrace in cmCustomCommand
      Factor generator expression docs out of add_test
      Factor per-config sample targets out of 'Testing' test
      Optionally suppress errors in cmGeneratorExpression
      Record set of targets used in cmGeneratorExpression
      Introduce "generator expression" syntax to custom commands (#11209)
      CTest: Fix test DEPEND cycle detection
      Make Intel defines consistent with MSVC on Windows (#9904)
      CTest: Fix line-too-long style in DEPEND cycle error
      Detect Fortran target architecture on Windows
      Modernize Intel compiler info on Windows
      Remove unused old-style g++ info file
      CheckCCompilerFlag: Strict signature of 'main' (#11615)
      Warn in find(GLOB) docs about bad use case (#11617)
      Remove call to SystemTools::GetMaximumFilePathLength
      Xcode: Generate native 3.2 projects
      Declare min CMake version in --system-information project
      Cygwin: Fix tests to check CYGWIN instead of WIN32
      Cygwin: Do not define 'WIN32' (#10122)
      Revert "Remove unused parameter "root" in some VS generator methods"
      Revert "Avoid msbuild idiosyncrasy that builds multiple configs" (#11633)
      Avoid msbuild ".\" idiosyncrasy that builds multiple configs (#11594)
      Mark CustomCommand test perconfig.out as SYMBOLIC
      CTest: Factor out duplicate Git author/committer code
      KWSys: Avoid buffer overflow in SystemInformation (#11018)
      Fix sentence break in add_test documentation
      Pass Mac linker flag through all compilers with -Wl,
      KWSys: Avoid passing string literal as char*
      Avoid passing string literal to char* type
      Fix constness in compiler id detection
      Build enable_language command during bootstrap
      Map multiple /FI flags for VS < 10 (#11649)
      KWSys: Remove useless include <sys/procfs.h> (#11648)
      Allow users to specify defaults for unset policies
      ccmake: Use LSB 4.0 curses API conditionally
      CTest: Do not truncate UTF-8 test output too early (#10656)
      ccmake: Use LSB 4.0 getmaxyx conditionally
      Allow platform files to set large archive rules (#11674)
      Document reading LOCATION early as undefined (#11671)
      Document reading LOCATION_<CONFIG> early as undefined (#11671)

Brian Bassett (1):
      VS: Fix linking of Fortran-only DLL projects (#10803)

Campbell Barton (1):
      Honor RULE_MESSAGES property for build target messages

Chuck Atkins (1):
      CTest: Teach launcher to ignore empty/no-op make commands

Clinton Stimpson (11):
      Fix regex for moc includes when looking for frameworks.
      cmake-gui: use BundleUtilities in place of custom script.
      Fix regression in 2dae2f1 which added find of Qt imports dir.
      Force cmake to run again when qrc dependency scanning needs to happen.
      Fix regression to allow specifying a CMakeCache.txt file on the command line.
      BundleUtilities: only do rpath strip on copied prerequisites.
      Fix build issues cross compiling with static Qt.
      CTest: multiple ctest_test calls w/LABEL regexs (#11487)
      cmake-gui: always enable generate button.
      allow absolute paths for dbus interface.
      Add support for using static/dynamic Qt plugins.

Craig Scott (1):
      ccmake: Port for LSB 4.0 (#11648)

Dave Abrahams (1):
      FindPerlLibs: Fix for Mac locally applied patches

David Cole (31):
      Add a contract test for building the CSE.
      Enable overriding contract test timeout values.
      Update tag in the Contracts/cse-snapshot test.
      Make HTML test fail when --nonet arg is not available.
      Begin post-2.8.3 development
      No CMake.HTML test if xmllint has no --nonet.
      Suppress "loop was vectorized" "warnings."
      Add contract test for Trilinos 10.6.1 snapshot.
      Honor FOLDER on include_external_msproject targets (#11436)
      Correct misspelling in error message text.
      BundleUtilities: error if fixup_bundle_item called on non-embedded item
      VS10: stop build on custom command error (#11533)
      CPack: look for makensis in the PATH (#8210)
      VS10: avoid warning, no nologo when verbose (#10587)
      Use m prefix in shorttag value to indicate "md5 of tarball"
      Establish pass criteria for the Trilinos contract test.
      Suppress erroneous warnings from Intel compiler
      Avoid running CMake.Install test simultaneously with other tests
      VS10: Finish Midl support (#11461)
      Prohibit space in HOME value for VSMidl test.
      KWSys: Fix CPU speed calculations (#9963)
      KWSys: Retrieve QNX specific memory and processor info (#11329)
      Improve build error detection.
      VSMidl Test: Use correct include_directories with VS6 (#11461)
      Add PATH_SUFFIXES for finding git.
      ExternalProject: Avoid bleed-through output when logging.
      Fix WOW64 registry mode on Windows 2000 (#10759)
      ExternalProject: Replace location tags in CMAKE_CACHE_ARGS
      CPack: Detect more URLs in CPACK_NSIS_MENU_LINKS (#10644)
      KWSys: Fix WOW64 registry mode on Windows 2000 (#10759)
      CPack: Add CPACK_NSIS_INSTALL_ROOT variable (#9148)

Eric NOULARD (13):
      CPackRPM  add basic component support to CPackRPM
      CPack  fix kwstyle breakage and make CPackRPM backward compatible
      CPack backward compatibility fix 2.8.3-2.8.2 (bug 11452)
      CPack Fix KWStyle error
      CPack Honor CPACK_MONOLITHIC_INSTALL at CPack time too
      CPack  use IsOn when it's better than IsSet
      CPackRPM fix bug 0011595 : Can't generate RPMs (on FC11...)
      CPack new tests for component install
      CPack  Default component test for ZIP should be OK
      CPackTest spit out more output in case of failure
      Arrange output in a better way
      Precise the project config type when invoking cpack
      CPackSTGZ  quote here-doc, fix bug10518

Kai Wasserbäch (1):
      FindTCL: Fix TCL and TK version variable references (#11528)

Marcus D. Hanwell (5):
      BUG 11451 - pass CMAKE_EXTRA_GENERATOR down.
      Added CMAKE_CACHE_ARGS to ExternalProject.
      Escape file write expansion, and build up lists.
      Fixed bug where last entry would be lost.
      Python additional version support, bug #10279.

Matthias Kretz (1):
      Inline help in vim with vertical split.

Mike McQuaid (6):
      Fix incorrect variable documentation (#11127)
      Add variable for InstallRequiredSystemLibraries dir (#11140)
      InstallRequiredSystemLibraries debug-only (#11141)
      Allow NSIS package or uninstall icon (#11143)
      Add CPACK_NSIS_EXECUTABLES_DIRECTORY (#7828)
      Add CPack NSIS MUI_FINISHPAGE_RUN support (#11144)

Philip Lowman (8):
      11363: FindBoost.cmake fails to find debug libraries in tagged layout install
      11429: FindGTK2 does not find libraries built for Visual Studio 2010
      11430: FindBullet doesn't find header files installed by Bullet >= 2.77
      11384: FindCxxTest now includes test code in VS project
      [patch] Add Boost 1.45 to search, simplify a check removing VERSION_LESS
      Add Boost 1.46
      Fix spelling BOOST_LIBRARYDIR message. Add error for common misspellings.
      Lowercase all function names and improve consistency

Rolf Eike Beer (2):
      allow STRING(SUBSTRING) work with length -1 as "rest of the string"
      Add the WORKING_DIRECTORY property to tests

Wojciech Migda (1):
      Recognize the Texas Instruments DSP compiler (#11645)

Yaakov Selkowitz (2):
      Cygwin: Use 'cyg' prefix for module DLLs (#10122)
      Cygwin: Fix release script libncurses search patterns (#10766)

Zach Mullen (4):
      Remove debugging message from parallel ctest
      CTest git update should pass the committer as well as the author
      Support explicitly set test costs in non-parallel testing.
      Test TIMEOUT property explicitly set to zero should be honored

No changes in CMake 2.8.3 since 2.8.3-rc4.

Changes in CMake 2.8.3-rc4 (since 2.8.3-rc3)
--------------------------------------------
Bill Hoffman (1):
      When processing DartMeasurements use the tests working directory.

David Cole (2):
      ExternalProject: No svn --username if empty (#11173)
      Avoid problem reading jni.h on Macs.

David Partyka (5):
      Fixed appending PATH to dumpbin tool from growing without bounds.
      Switch to CMAKE_PATH when doing PATH comparisons on Windows.
      Remove unecessary TO_CMAKE_PATH for gp_cmd_dir.
      Append the gp_tool path to the system PATH using native slashes.
      Fixes to GetPrerequisites for cygwin

Eric NOULARD (1):
      CPackDeb Added several optional debian binary package fields

Marcus D. Hanwell (2):
      ENH: Added case for Python 2.7.
      Fixed parallel build for generators with EXTRA.

Changes in CMake 2.8.3-rc3 (since 2.8.3-rc2)
--------------------------------------------
Alex Neundorf (4):
      Remove trailing whitespace
      Add automatic variable CMAKE_CURRENT_LIST_DIR(dir of CMAKE_CURRENT_LIST_FILE)
      Use absolute path to FindPackageHandleStandardArgs.cmake everywhere
      CodeBlocks Generator: Do not omit files in the project file listing.

Brad King (4):
      VS10: Order .vcxproj dependencies deterministically (#10502)
      Document ENABLE_EXPORTS behavior on Mac (#11295)
      FindHDF5: Fix typo in parallel-IO support check (#11291)
      Xcode: Recognize .hh as C++ (#11307)

Clinton Stimpson (1):
      Find imports dir in Qt 4.7

David Partyka (1):
      Update module to locate newely released MS MPI HPC Pack R2.

Philip Lowman (1):
      Remove superfluous variable Boost_COMPAT_STATIC_RUNTIME.

Rolf Eike Beer (2):
      FindSubversion: Fix for German localized client (#11273)
      FindSubversion: Use C locale to detect version (#11273)

Changes in CMake 2.8.3-rc2 (since 2.8.3-rc1)
--------------------------------------------
Alex Neundorf (5):
      APPEND and not-APPEND mode of feature_summary() were swapped
      Set a default DESCRIPTION if none is given for ALL mode of feature_summary()
      Close ENDFUNCTION() properly with the same name as FUNCTION()
      Make cmake-gui remember whether the "Advanced" checkbox was checked or not
      Also store the required version number in the details message.

Ben Boeckel (3):
      Add test that CMake errors with empty libs
      Fix which string is checked for in the test
      XCode generation should fail if lang isn't known

Bill Hoffman (5):
      Fix the name of the variable being tested.
      Fix KWStyle line length issues.
      Add a delay after untar on windows to make external project work on windows 7
      Add a new line to the end of the generated main.cxx for the hpux compiler.
      Fix for bug #11274, VS10 custom commands that create files in INTDIR fix.

Brad King (12):
      Evaluate <OBJECT_DIR> rule variable for executables
      ccmake: Fix search with '/'
      MinGW: Support long object file lists
      Document IMPORTED_NO_SONAME target property
      FindMPI: Recoginze -f flags from mpicc (#10771)
      Add module-dir flag for Compaq Visual Fortran (#11248)
      FindPythonInterp: Look for python2.7 interpreter
      VS10: Use $(IntDir) for per-source output directory (#11270)
      Reset platform/compiler info status for each language
      Remove trailing whitespace from Xcode generator source
      VS10: Skip targets with no linker language (#11230)
      VS10: Encode custom command comments for echo (#11283)

Clinton Stimpson (1):
      Fix regression in cross-compile patches with finding Qt libs.

David Cole (7):
      Enable calling commands with : in argv[1] (#9963)
      No extra spaces in CustomCommand test (#9963)
      Avoid CustomCommand test failure on VS71 (#9963)
      Update release scripts.
      Avoid CustomCommand test failure on VS71 (#9963)
      Honor MAKECOMMAND value saved in cache (#11026)
      New USE_FOLDERS property OFF by default. (#3796)

David Gobbi (1):
      Set the module prefix, updated Windows suffix.

Eric NOULARD (2):
      InstallGen/CPack  fix handling absolute installed file regression
      CPackRPM  Handle parenthesis in CPACK_SYSTEM_NAME (fix bug 10737)

James Bigler (2):
      Fix for bug 0011263.
      Allow -g3 for CUDA v3.0+.

Mikkel Krautz (2):
      Xcode: Avoid trailing space in ARCHS list (#11244)
      Xcode: Quote string values containing '$' (#11244)

Philip Lowman (12):
      FindBoost.cmake fixes for issues 11204 & 8529
      FindBoost.cmake: Miscellaneous changes and refactoring
      FindBoost.cmake: Add Boost_NO_SYSTEM_PATHS option
      FindBoost.cmake: Fix compiling against a boost source tree
      FindBoost.cmake: Fixes 11246
      FindBoost.cmake: Fixes 11121
      FindBoost.cmake: Fixes 10436
      FindBoost.cmake: Implements 11160
      Fix 11136: [patch] FindThreads.cmake documents the wrong variable
      FindBoost.cmake: Fix library search path glitch introduced in earlier commit
      FindFLEX.cmake: Fix issue 11249
      Fixes issue 11279: CMakeDetermineVSServicePack support for VS10

Yaakov Selkowitz (2):
      FindFLTK*: Use Cygwin fltk on Cygwin (#11290)
      Use 'uname -m' for processor on Cygwin (#10774)

Changes in CMake 2.8.3-rc1 (since 2.8.2)
----------------------------------------
Alex Neundorf (39):
      fix build on SUSE 11.2 in cmcurl due to ssize_t
      -add an additional name for finding libtiff on Windows
      -fix typo in docs of deprecated MacroAddFileDependencies.cmake
      add 2nd, more powerful mode to find_package_handle_standard_args()
      -fix indentation of the documentation
      Add version checking support to FindFlex and FindPerlLibs
      FindSquish doesn't detect the version, remove that from the documentation
      Improved version checking for FindRuby using the new mode of FPHSA()
      Improved version checking for FindJava using the new FPHSA() mode
      Fix DETAILS string with version number in FHPSA()
      Improved version checking for FindSubversion using the new mode of FPHSA()
      Improved version checking for FindCUDA using the new mode of FPHSA
      Use FPHSA() in FindSWIG, including version checking.
      Change documentation of Subversion_FOUND and SUBVERSION_FOUND.
      Add macro CMakeParseArguments() and use it in FPHSA()
      Fix ZLIB version parsing if no TWEAK version exists
      Fix EclipseCDT include path parsing with spaces (#10868)
      Fix EclipseCDT parsing of builtin macros with spaces (#10868)
      Remove trailing spaces
      Detect a COMPILER_ID also for ASM.
      Add timeout to execute_process() in CMAKE_DETERMINE_COMPILER_ID().
      Fix parsing of builtin macros so Eclipse handles them properly (#10868)
      Log the required package version and major improvement to FeatureSummary
      Improve documentation.
      Improve wording of the documentation.
      Add macro ADD_FEATURE_INFO() and improve docs.
      Remove trailing whitespace
      Make target_link_libraries() complain if bad target name is used
      Just warn in case of a bad target as only argument for t_l_l()
      Remove trailing whitespace
      New CMP0016 for deciding whether an unknown target in TLL() is an error.
      Record all considered Config files and their versions.
      Improve error message in Config-mode when no appropriate version was found
      Replace the two vector<string,string> with one vector<struct{string,string}>
      Small cleanup of FindPackageHandleStandardArgs.cmake
      Don't create an empty element at the end of Foo_CONSIDERED_CONFIGS/VERSIONS
      Add option CONFIG_MODE to FPHSA()
      Improve version notice in the generated message
      Improve wording of the error message of find_package() in config-mode

Andrew Maclean (3):
      Adding a FindPostgreSQL.cmake module
      Forgot the copyright notice.
      Changed ADDITIONAL_SEARCH_PATHS to PostgreSQL_ADDITIONAL_SEARCH_PATHS.

Arjen Verweij (1):
      Pass objects to Intel linker using a response file

Bill Hoffman (9):
      Disable gcc 33 on OpenBSD because it crashes CPack by default.
      Fix for bug#10483, INCLUDE_EXTERNAL_MSPROJECT: ProjectGUID now ProjectGuid
      Remove the ctest submit larget output test.
      Let CMake recognize .CPP .CXX and .C++ as c++ files.
      Fix for bug 10388, fix various default flags.
      Only use .CPP .CXX and .C++ do not work by default with g+++.
      Fix targets with . in the name for VS 10 IDE.
      Only test for .CPP on Microsoft compilers which will handle .CPP as c++.
      Allow testing of .CPP on WIN32 as it is a case insensitive OS and should work.

Brad King (69):
      ExternalProject: Add LOG_* options to hide step output
      FindMPI: Do not parse -l in middle of library name
      FindMPI: Parse mpicc flags more carefully (#9093)
      Fix or cast integer conversions in cmake
      Begin post-2.8.2 development
      FindMPI: Failure is not an error if not REQUIRED
      FindMPI: Trust mpicc -showme on BlueGene/L
      VS: Always separate preprocessor defs by semicolon (#10902)
      KWSys: Cleanup putenv leak option implementation
      KWSys: Pass ptrdiff_t check result to System.c
      Fix or cast more integer conversions in cmake
      Use same type in both cases of '?:' operator
      FindMPI: Fix parsing of mpicc -Wl,-L link flags (#9093)
      Fix signed/unsigned comparison warnings in ccmake
      Fix integer conversions in cpack
      bootstrap: Detect known C/C++ compiler toolchains
      KWSys: Use short fallback timeout for Process tests
      KWSys: Optionally suppress consistent test failures
      KWSys: Avoid Clang optimizer bug in testProcess-[45]
      Poison GCC 3.3 on OpenBSD a bit later
      KWSys: Avoid undefined behavior in Process crash tests
      Optionally use system bzip2 library (#10932)
      ctest_update: Abort if Git FETCH_HEAD has no candidates
      ctest_update: Support ".git file" work trees
      ctest_update: Run 'git submodule' at top level
      FindBoost: Search for Boost 1.42
      Add FindLibArchive module (#10923)
      Add option CMAKE_USE_SYSTEM_LIBARCHIVE (#10923)
      Refer to self with CMake_(SOURCE|BINARY)_DIR (#10046)
      ExternalProject: Fix $(MAKE) with cygpath on Windows
      FindBoost: Search for Boost 1.43 and 1.44
      Include headers from chosen libarchive (#10923)
      No response files with GNU ld <= 2.16 (#10913)
      Create class cmArchiveWrite to wrap libarchive (#11020)
      Include entries for directories in tarballs (#11020)
      cmArchiveWrite: Fix signed/unsigned compare/convert
      cmArchiveWrite: Fix signed/unsigned again
      CPack: Avoid member shadowing after API refactor
      KWSys: Fix SplitPath for leading '\' on Windows
      KWSys: Fix GetActualCaseForPath for UNC paths
      ModuleNoticesTest: Do not require "Kitware" copyright
      Modules: Fix CMakeParseArguments copyright notice
      FortranCInterface: Fix doc typo FC.h -> FCMangle.h
      CTest: Avoid use of old EscapeSpaces method
      Remove cmSystemTools::EscapeSpaces method
      Clarify install(TARGETS) docs for EXPORT option
      Factor out global generator ComputeTargetDepends method
      Factor out duplicate VS target dependency code
      Refactor VS <= 7.1 utility-depends workaround
      Restore GetTargetDirectDepends const return
      Split notion of node lists and edge lists
      Distinguish "strong" and "weak" target dependency edges
      Honor strong intra-component target dependencies
      libarchive: Remove SCHILY dev,ino,nlink attributes (#11176)
      Fix unused parameter warning in VS 7.1 generator
      KWSys: Avoid empty string dereference in SplitString
      KWSys: Improve SplitPath method documentation
      KWSys: Use SplitPath in GetActualCaseForPath
      Add whitespace=tab-in-indent attribute for sources
      Search MacPorts /opt/local prefix on Mac
      HP-UX: Always add /usr/lib to rpath (#10571)
      No CMAKE_CONFIGURATION_TYPES in single-config generators (#10202)
      KWSys: Suppress -Wcast-align warning in MD5.c
      Suppress -Wcast-align in curl and bzip2
      libarchive: Fix purposeful crash
      bootstrap: Honor CFLAGS during "make" test (#10545)
      file(DOWNLOAD): Fix error message formatting
      Fix line-too-long style errors
      Report missing source files with context of target

Clinton Stimpson (10):
      Fix performance issue with getting version from zlib.h
      Fix bug 10418 - GetPrerequisites returning "not" as a dependency.
      Fix regression in 5e6634fd77969433a87c150a2fb3f2079131484f for Windows.
      Change Qt4ConfigDependentSettings to use more standard find modules.
      Add cross-compiling support to FindQt4.cmake
      Tweak for cygwin, don't convert : to ;
      Fix some issues with refinding when qmake executable is changed.
      Find correct Qt plugins for cross-compiling.
      Fix mingw/VS warning message with cross compile re-org.
      Make sure moc parameters file goes in binary directory.

David Cole (20):
      CheckSourceTree test: read UpdateCommand from Update.xml.
      Eliminate -Wconversion warnings.
      Detect CMake warnings and errors in build output.
      Activate retry code on any curl submit failure.
      Add another expected output for the failed submit tests.
      ExternalProject: Use $(MAKE) whenever possible.
      Copy Resources in Frameworks during fixup_bundle (#10020)
      Update path to git. dashmacmini2 was "upgraded."
      ExternalProject: Remove 'unknown keyword' warning (#11034)
      Add documentation for CPACK_PROJECT_CONFIG_FILE.
      Add STEP_TARGETS to ExternalProject module.
      Refine formatting for cmake --help-module output.
      Improve documentation of OPTION command.
      Add FOLDER target property, for IDEs (#3796)
      Avoid adding self as prerequisite. (#10417)
      Correct CMAKE_INSTALL_PREFIX value for Win64 apps (#9992)
      Preserve timestamps on files on tar extract.
      Use QUIET to avoid Java status messages.
      VS2010: Honor PROJECT_LABEL target property (#10611)
      VS2010: Set IntDir for utility and global targets.

David Genest (1):
      Honor CMAKE_USER_MAKE_RULES_OVERRIDE in try_compile (#10902)

Eric NOULARD (20):
      CPackRPM:: Replace - with _ in RPM Version (fix bug 0010934)
      Provides default changelog if no file is provided
      CPackRPM:: Quote every filenames in %file section (see bugs 10701,10871,10345)
      CPackRPM:: [partially] support relocatable package
      CPackDEB:  merge wrong installed size patch. see bugs 10296 (and 10292)
      CPackDeb  optionally generates auto-dependency list part fix of bug 10292
      Proposal for bash-completion support file
      CPack: Refactor API in order to handle multi-file packages
      CPack: Avoid member shadowing after API refactor (part2)
      Improve cmake-completion (install doc, ctest -R completion)
      Add ZIP archive format and LZMA compress support to libarchive-wrapper
      Add XZ compress support to libarchive-wrapper
      Add Compress compress support to libarchive-wrapper
      CPack   Backward-compatibly enforce DESTDIR for DEB and RPM
      CPack   Enable better handling of absolute installed files
      CPackArchiveGenerator  use cmArchiveWrite wrapper
      CPackArchiveGenerator  add component supports
      CPackArchiveGenerator improve usability and robustness
      CPack fix broken compilation for CygwinSource generator
      CPack  handle symlinks in CPACK_INSTALLED_DIRECTORIES fix for bug5430

James Bigler (1):
      Added CUDA 3.2 directory changes.  Disable emulation mode for CUDA 3.1+.

Kai Wasserbäch (1):
      Fix spelling errors reported by Lintian.

Kovarththanan Rajaratnam (4):
      FindZLIB: optimize zlib.h version parsing
      FindCygwin: add new registry entry for Cygwin 1.7 (#10951)
      FindZLIB: use the FPHSA version mode
      FindSubversion: set compatibility variables based on FPHSA()

Marcel Loose (1):
      Issue 10199: Fixed code documentation and now set <prefix>_WC_ROOT

Marcus D. Hanwell (1):
      Bug with default library type of Python modules.

Mathieu Malaterre (3):
      Add missing PATHS to find_path commands to fix openssl searching
      BUG: 0009611 Fix Arch independent FindJNI.cmake on Linux
      Fix 11035 : debug/release library configuration mistake

Michael Wild (2):
      Improve documentation of BundleUtilities.cmake
      Improve documentation of GetPrerequisites.cmake

Miguel A. Figueroa-Villanueva (7):
      ENH: #9775 Added support for new wxWidgets 2.9 libraries.
      BUG: #9775 Fixed patch FindwxWidgets-fixed-bug-9775.
      BUG #10658: FindwxWidgets USE_FILE should not include .cmake extension.
      STYLE: Clarified/Fixed documentation of UsewxWidgets.
      BUG #11123: Generic include dir should come after config specific one.
      BUG #8184: Fixed FindwxWidgets wrong order of default libs for MinGW.
      ENH #8993: FindwxWidgets add support for wx-config custom options.

Mike McQuaid (1):
      Make bundle items writable before fixup (#9284)

Modestas Vainius (1):
      CTestTestFailedSubmit-xmlrpc: Pass with "Submission problem"

Patrick Gansterer (4):
      VS: Convert PlatformName member to a virtual method
      VS: Add more TargetMachine option values
      VS: Map /ENTRY linker option to EntryPointSymbol
      VS: Add ArchitectureId to VS 8 and 9 generators

Philip Lowman (7):
      Fixes problem finding libraries under Boost (#9510)
      Add detection for new pangommconfig.h header file
      Several fixes needed to improve Windows support
      11041: Improve FindCxxTest to use Python or Perl automatically; custom flags
      10241: FindBISON.cmake clears wrong variable
      10688: FindGTK2.cmake doesn't auto-detect macports
      Merge patch for detecting gdk-pixbuf library

Pino Toscano (1):
      GNU/Hurd platform support fixes (#9873)

Robert Goulet (1):
      VS2010: Disable PDBs when there is no debug info

Rolf Eike Beer (2):
      clean up some stuff in CPack RPM script
      Set MSVC_VERSION for MSVC 6, 7, 7.1 (#7944)

Todd Gamblin (3):
      Modules: Fix spelling 'To distributed' -> 'To distribute'
      Teach find_* commands to ignore some paths
      Add platform files for BlueGene/P systems

Zach Mullen (12):
      Checksums on CTest submit files, and retry timed out submissions.
      Cross-platform fixes for checksum/retry code
      Fix subscript out of range crash
      CTest should resubmit in the checksum failed case
      Testing for CTest checksum
      Mock checksum failure output for old CDash versions
      Checksum test should use CMAKE_TESTS_CDASH_SERVER
      Fix cycle detection for test dependencies
      More robust cost-based scheduling impl
      Fix hard-coded CDash URI in version query
      Added CTest command --print-labels
      We shouldn't ask CDash for its version info until/unless we actually need it.

No changes in CMake 2.8.2 since 2.8.2-rc4.

Changes in CMake 2.8.2-rc4 (since 2.8.2-rc3)
--------------------------------------------
Bill Hoffman (1):
      Fix for bug #10859, ctest exit exception incorrectly reported.

Brad King (3):
      Run CMake.HTML test without net access (#10857)
      Run CMake.HTML test with older xmllint (#10857)
      CTest: Parse empty Git commits correctly

David Cole (2):
      Qualify name of extraction location with ExternalProject name.
      For VS10: Really use full path file names.

James Bigler (1):
      Add support for the emulation version of the cudart library.

Mathieu Malaterre (1):
      Cleanup FindOpenSSL. Add support for win64 installation.

Zach Mullen (1):
      Parallel CTest hangs if serial test has depends

Changes in CMake 2.8.2-rc3 (since 2.8.2-rc2)
--------------------------------------------
Brad King (1):
      Preserve ENV{MAKEFLAGS} in CMake script mode

David Cole (4):
      Remove "Microsoft Visual Studio .NET" from VS8 and VS9 find modules.
      Use full path file names in generate.stamp.list.
      Use full path file names to express dependencies.
      Look in the ctest ini file for GitCommand.

James Bigler (2):
      Fixed: CUDA_VERSION_MAJOR/MINOR now computed after first run.
      CUDA_VERSION variable passed to REGEX needs quotes to work when not defined.

Mathieu Malaterre (1):
      Cleanup FindDCMTK (using foreach). Fix linking on win32 static libs.

Zach Mullen (2):
      Do not exit if stoptime is passed.
      Document ctest_build() TARGET option

Changes in CMake 2.8.2-rc2 (since 2.8.2-rc1)
--------------------------------------------

Bill Hoffman (1):
      Make sure libarchive uses cmzlib and not the system libz if found.

Brad King (12):
      Use forward slashes for objects in response files
      Use platform variable for response file flag
      Use response file for objects on MinGW and MSYS
      Generalize CTest.Update* test dashboard script helpers
      ctest_update: Support custom Git update command
      ctest_update: Support Git upstream branch rewrites
      Fix CMake data and doc paths in Cygwin package
      Document scope of source file properties
      Run CTest.NoNewline test using built CMake
      Tru64: Place cmOStringStream vtable uniquely (#10541)
      Enable BootstrapTest on MSYS
      Tru64: Use full-path include directives in Makefiles (#10569)

Christoph Watzl (1):
      Fix nested source groups with VS 10 (#9863)

Clinton Stimpson (2):
      Support pthreads on irix.
      Remove macro for querying qmake for qmake variables.

David Cole (2):
      Fix issue #10346. Error if SOURCE_DIR is empty.
      Remove CTestTest3.

Zach Mullen (1):
      Extra coverage glob should subtract the explicitly defined excluded files

Changes in CMake 2.8.2-rc1 (since 2.8.1):
- Build on Tru64 (#10542)
- Build on mingw-w64
- Build on old Sun (#10550, #10543)
- CPack: Add native BZip2 support
- CPack: Set compression type in RPM spec (#10363)
- CPack: Try harder to initialize staging directory (#10793)
- CTest: Add --stop-time argument
- CTest: Cost data with '-j'
- CTest: Fix memory report
- CTest: Glob for uncovered files during coverage tests
- CTest: Option to specify cdash server
- CTest: PHP Coverage support
- CTest: Process tree kill for OpenBSD, FreeBSD, kFreeBSD, GNU/Hurd
- CTest: Report failure in Update.xml
- CTest: Submit author email in Update.xml
- CTest: Teach ctest_update about Git submodules
- CTest: Teach ctest_update to handle Git upstream branch rewrites
- Cygwin: Export all symbols with ENABLE_EXPORTS (#10122)
- Do not list file names during 'cmake -E tar xz'
- Documentation: Comply with "XHTML 1.0 Strict"
- Documentation: Fix typo in CMAKE_LIBRARY_PATH (#10291)
- Documentation: Fix typo in HAS_CXX docs (#10578)
- Documentation: More consistent command signatures
- Eclipse: Do not add INCLUDE to environment twice
- Enable extra CodeBlocks generator on Cygwin
- ExternalProject: Support .zip and .bz2 archives, MD5 verification
- ExternalProject: Reconfigure when args change (#10258)
- ExternalProject: Support Git, SVN username/password
- FindCurses: Fix for cygwin ncurses package
- FindHSPELL: Version support
- FindJava: Error if version is not found only when REQUIRED
- FindJava: Support runtime and development components (#9840)
- FindKDE4: Prefer kdeconfig results over system paths
- FindMPEG: Check for 'vo' library
- FindPNG: Support png 1.4 versioned lib names (#10551)
- FindPkgConfig: Add QUIET keyword to pkgconfig macros (see #10469)
- FindZLIB: GnuWin32 support, version support (#5588)
- FindwxWidget: Fix CXX flag parsing (#10209)
- Fix .pdb name attribute in VS project files (#10614)
- Fix CodeBlocks to work with Fortran-only
- Fix VS 2010 custom commands (#10503)
- Fix VS 6 support for COMPILE_DEFINITIONS_MINSIZEREL (#10700)
- Fix cross-compiling from Linux to iPhone (#10526)
- Fix documentation typos
- Fix g95 Fortran compiler support
- Fix uname masking in file(WRITE) and write_file (#10789)
- GetPrerequisites: Provide an override hook
- Handle non-ASCII terminators in file(STRINGS)
- Module fixes: FindPythonLibs, FindQt4, FindX11, FindwxWidgets
- PathScale Fortran compiler tool detection
- Qt4 OpenGL framework fix
- Qt4ConfigDependentSettings.cmake Qt4Macros.cmake UseQt4.cmake
- Recognize ARM ABI/EABI with GNU compilers
- Recognize Clang compiler
- Search basic directories on "Generic" platform
- Set MSVC* variables consistently on all generators, and test
- Support SunPro C++ 5.11 on Linux (new compiler)
- Support VS 10 Express (related to #10670)
- Support compression with 'cmake -E tar'
- Support multiple arguments in CC,CXX,FC environment variables
- Support per-configuration librarian flags (#10768)
- Support per-platform initial ASM language flags (#10577)
- Use Fortran ABI detection results conservatively
- Use libarchive to replace the unmaintained libtar
- UseQt4: Support QtMultimedia (#10675)
- bootstrap: Fix make tool detection (#10544)
- cmake-gui: Add simple grouped view
- cmake-gui: Support build tree under symlink (#9975)
- Cleanup modules FindASPELL, FindAVIFile, FindBZip2, FindDart,
  FindEXPAT, FindGCCXML, FindGLU, FindHSPELL, FindJasper, FindLibXml2,
  FindLibXslt, FindMPEG, FindOpenAL, FindPhysFS, FindQuickTime,
  FindSubversion, FindZLIB.

Changes in CMake 2.8.1
- Fix failing test on cygwin
- Add a new serach path for MPICH2

Changes in CMake 2.8.1 RC 5
- Fix FindQt4 to work with OpenGL on the mac
- Add .git .bzr and .hg to the list of default CPack ignore directories.

Changes in CMake 2.8.1 RC 4
- CTest: Do not hide test GUI windows (fixes 2.8.0 regression)
- Documentation: Clarify CMAKE_MODULE_PATH variable
- FindQt4: Add support for QtDeclartive module
- FortranCInterface: Fix PathScale detection
- Suppress GNU flag -fPIC on Windows (fixes 2.8.1-rc1 regression)

Changes in CMake 2.8.1 RC 3
- Add CMAKE_XCODE_ATTRIBUTE_<attr> interface to set compiler (#9125)
- Fix Eclipse files for targets in subdirectories (#9978)
- Fix custom command rule hashes to avoid extra rebuilds
- Print non-make generator name in initial compiler test

Changes in CMake 2.8.1 RC 2
- CPack: Avoid deleting long PATH values with NSIS (#10257)
- CTest: Fix and test cost-based test scheduler
- CTest: Fix and test git updates for case of out-dated index
- CTest: Fix regression caused by fix for (#2336) in rc1
- CTest: Setup command-line dashboard support with Git
- FindCUDA: Improve docs, use -rpath on Apple, fix dependency scanning
- Fix OS X deployment-target and sysroot defaults (#9959,#9898,#10155)
- Recognize the Compaq Fortran compiler

Changes in CMake 2.8.1 RC 1
- Add "NMake Makefiles JOM" generator
- Add PathScale compiler support
- Add per-configuration OUTPUT_DIRECTORY properties
- Add per-target OSX_ARCHITECTURES property
- check_type_size(): Handle mixed-size universal binaries
- CPack: Document Mac generators
- CPack: Improve RPM spec files
- Create CMAKE_FORCE_Fortran_COMPILER for cross-compiling
- CTest: Add --http1.0 command-line option
- CTest: Add --timeout command-line option
- CTest: Do not munge UTF-8 output in XML files
- CTest: Document CTEST_USE_LAUNCHERS option
- CTest: Fix killing of whole test process trees
- CTest: Handle failure of running invalid executables
- CTest: Honor the -C arg to ctest (#2336)
- CTest: Improve host system introspection
- CTest: Optionally randomize test order (--schedule-random)
- CTest: Skip tests with unsatisfied REQUIRED_FILES test property
- CTest: Submit arbitrary results with ATTACHED_FILES test property
- ctest_build(): Enhance signature
- ctest_start(): Add APPEND option
- ctest_start(): Move CTEST_CHECKOUT_COMMAND from ctest_update
- ctest_update(): Submit global tree revision in Update.xml
- Cygwin: Do not export all symbols from DLLs (#10122)
- Cygwin: Name DLLs with SOVERSION, not VERSION (#10122)
- Detect 32/64-bit Windows with Intel compiler
- Eclipse generator enhancements
- ExternalProject: Add TIMEOUT parameter
- FindCUDA: Respect CUDA version differences
- FindCURL: Find import libraries on Windows
- FindDCMTK: Look in more places
- FindGTest: Handle spaces better (#10065)
- FindGTK2: Look in fink locations on Mac OS X
- FindHDF5: Follow find-module API conventions
- FindJava: Support for versioned find
- FindJNI: Honor find_package() REQUIRED and QUIET options
- FindMPI: Improve Windows support
- FindOpenSSL: Fix MinGW support
- FindPythonLibs: Look in config for static library
- FindQt4: Misc enhancements, sync with KDE vesion
- FindRuby: Fix version convention on Windows
- FindX11: Improve documentation
- Fortran: Detect address size (#10119)
- FortranCInterface: Honor user flags
- Improve VS 2010 beta2 support
- link_directories(): Treat relative paths consistently (CMP0015)
- Modernize FindLibXslt and FindLibXml.cmake
- Refactor platform info to simplify adding new compilers
- Support cross-compiling versioned DLLs
- UseQt4: Provide dependencies only for static Qt (#10021)
- Address issues:
  #2336, #3571, #5041, #7541, #8725, #9011, #9042, #9054, #9163,
  #9171, #9450, #9697, #9764, #9782, #9792, #9862, #9894, #9913,
  #9916, #9917, #9918, #9949, #9965, #9970, #9982, #9985, #10003,
  #10014, #10021, #10032, #10055, #10060, #10065, #10114, #10119,
  #10122, #10126, #10136.

Changes in CMake 2.8.0 Release
- CPack: Honor CPACK_NSIS_DISPLAY_NAME (fixes regression)

Changes in CMake 2.8.0 RC 7
- Partially sync FindQt4 with KDE version
- Improve implementation of fix for #9090
- Fix CTest infinite loop when test executable could not be found
- Fix #9833: Document ctest --help-command
- FindCUDA: Fix -fPIC from being used on executable object files
- Fix #9654: %files section in spec file should not list directories
- Fix #9851: Better STRING(RANDOM) seeding
- Fix double bootstrap build for in source builds
- Fix CTest to use allowed value for valgrind --num-callers
- Remove non-language implicit link dependencies
- Implement LINK_FLAGS_<CONFIG> property on Xcode

Changes in CMake 2.8.0 RC 6
- Partially sync FindQt4 with KDE version
- Fix #9090: Teach CTest subdirs() command to handle absolute paths
- Fix CTest bug that could start a test twice

Changes in CMake 2.8.0 RC 5
- CTest now detects cycles in test dependency graph
- Warn on set(PARENT_SCOPE) at top scope
- Fix Xcode <= 2.0 projects with CMAKE_BUILD_TYPE
- Fix flags for Intel Fortran on Windows
- Fix #2199: UseSWIG documentation for swig_generated_file_fullname
- Fix #7915: UseSWIG interaction with JNI
- Fix #8971: FindOpenSSL now works on windows
- Fix #9124: CPackDeb documentation
- Fix #9722: cmake-gui reports error when not able to create build directory
- Fix #9767: Match more valgrind-reported leaks in CTest memcheck
- Fix #9777: Sync CMakeDetermineJavaCompiler paths with FindJava
- Fix #9793: FindJNI should find matching jni.h and jni_md.h
- Fix #9817: FindJNI on Solaris
- Fix FindHDF5 when hdf5.h exists without H5pubconf.h
- Fix FindZLIB to follow variable name conventions
- Fix invalid use of auto_ptr on array
- Mention temp var convention in Modules/readme.txt documentation

Changes in CMake 2.8.0 RC 4
- Fix try_compile when file cannot be found
- Add new module to test manifest installation issues on windows.
- Add more test coverage
-Improvements in finding MPI on windows. ENH: reorganized searching mpi for mpi components (include,lib,bin) using a single set of search paths instead of seperately mainted lists of paths for each.
- Look for nvcc in the 32 bit bin directory before the 64 bin directory.
- BUG: hardcore some values so output matches cmVS10CLFlagTable.h (addresses bug #9753)
- Avoid Intel linker crash in BuildDepends test
- Fix Intel Fortran SHARED libraries on Linux
- Fix working dir issue for ctest
- Fix if() command and CMP0012 OLD/NEW behavior
- Allow for /D to change install directory on the command line for NSIS
- Move SetErrorMode around calls to generate and configure instead of setting it for the whole application for cmake-gui on windows.  Allows for bad installs of windows shell programs to not break file completion.
- Fix Intel and MinGW Fortran DLL import libraries
- Fix Xcode dylib version default
- Fix the showing of non-cpp files in the IDE for VS 10
- Fix optionally-valued booleans in VS 10 flag table
- Detect and set Unicode character set in VS 10
- Add support for the g95 Fortran compiler
- Test all target types in Fortran
- Add Xcode file association for Fortran
- Fix VS 10 flag table for precompiled headers
- Fix VS 10 .sln files for Windows Explorer
- Fix Microsoft.Cpp.$(Platform).user.props in VS10b2
- Fix up file(DOWNLOAD ) a bit, better error checking and uses of long not double for timeout as curl needs, bug# 9748
- Add a VS 10 Win64 generator
- Fix for bug#9686 convert java_home to a cmake path before using.
- fix for bug# 9751, add check for MSVC10
- Fix for bugs #9756, #9690 and #9755, header files were not included, and link_directories we incorrect
- Add a module to test an install tree to verify that the MS CRT version is correct.
- Fix seg fault for empty ENV{} call bug #9747
- Better fix for finding the MSBuild that matches the VS 10 install.
- make testing the CodeBlocks and Eclipse generators easier by not requiring the CMAKE_EDIT_COMMAND variable
- Do not link library dependencies in VS solutions
- Ctest was broken for subdirs.  Restored working directory state for tests so that their executables could be found.
- Fixes version detection using osg/Version on Mac OSX when OSG is installed as a framework
- Avoid C++ linker language in VS Fortran project
- Avoid duplicate ZERO_CHECK in VS solutions
- Fixed bug 8319, search for the Python shared library in the standard locations.
- Fix bug#9714, should not crash when version file is not where it should be...
- Fix ctest output alignment for cases where total tests run is not the same width as max test index.
- make it more robust wrt. #9621
- Add another possible error message that curl might emit with an empty drop location.
- Fix issue #5668 - use CollapseFullPath when determining if covered file is within source or binary tree. Allows gcc/gcov coverage analysis using MinGW on Windows.
- CTest-side support for compiler name and compiler version information.  Requires CDash update to show on CDash.
- Add a bunch more testing coverage.

Changes in CMake 2.8.0 RC 3
- CTest Added OS Platform (cpu architecture) detection support to windows system
- Several minor FindBoost changes to address posts on mailing list
- Resolve #9685: Fix include dir to be correct path for gnutils
- Fix color check for dependency scanning
- Remove CMP00015 for now as it breaks more things than it fixes
- Reduce duration of ctest_sleep arguments. Add SmallAndFast project. Replace kwsys with SmallAndFast to make CTestTest faster. (I will keep an eye on coverage results after this commit and make sure we still have equivalent ctest coverage.)
-  Do not use -fPIC to link executables
- Split Borland compiler information files
- Trimmed off the newline from sw_vers output on mac, it could cause xml parsing errors if left in
- Check for openssl-linked option with Qt 4.4+ before making ssl a dependency.
- Make Complex test of CMakeLib more optional
- Modernize FindVTK module
- Fix find_package() when <pkg>_DIR is wrong
- Do not collapse path of NOTFOUND values
- More robust implicit link line detection regex
- fix Xcode 30 generator
- Use the correct CMake (the freshly built one) to drive the CMakeWizardTest.
- Support more special characters in file(STRINGS)
- Log implicit link line detection regex
- speedup C dependency scanning even more
- Avoid non-root copies of root-only targets
- Added better OS information for Mac OS X
- Use work-around from bug 4772 for C++ and Fortran
- FortranCInterface: Mangling for Intel on Windows
- cmake-gui don't allow consecutive generates without a configure.
- Fix Preprocess test for Intel on Windows
- Teach intel compiler on windows to place .lib files and .pdb files.
- CPack: Fix bash-isms in launch script
- BUG: #0009648 Change "The following tests FAILED" message to print on stdout rather than stderr
- Avoid (Unix|Windows)Paths.cmake multiple include
- When getting include dirs for moc, also watch for framework includes and use -F instead of -I.
- Find locally installed software first
- Add '#!/bin/sh' to cygwin-package.sh
- Fix permsissions of installed SquishRunTestCase.sh
- Fix module docs to be manpage (groff) friendly
- Support GNU/kFreeBSD
- Remove old Encoding field from CMake.desktop
- FindQt3: Prefer (moc|uic)-qt3 names over (moc|uic)
- Match width of ctest "Start xx: " line to line up with the end test line
- Remove old license from FindPkgConfig.cmake module
- Test target link information invalidation
- Invalidate target link info when necessary
- Use new style header generation and get rid of OBJECT_DEPENDS in tutorial
- Fix issue #8649 - move the location of CPACK_NSIS_EXTRA_INSTALL_COMMANDS so that it is not excluded from execution when 'Do not create shortcuts' is checked.
- add the additional features for the dbus macros from KDE's FindQt4.cmake
fc9f7a5 Fix warnings in CMake source code.
- Correct some typos in error messages in the string command. Add a test that covers more of the code implemented in cmStringCommand.cxx, especially the error handlers.
- Create INTERPROCEDURAL_OPTIMIZATION build feature
- Document CMAKE_CURRENT_LIST_FILE more precisely
- Fix the documentation to say what it really does. Bug #9638
- document how the minimum version can be specified
- Fix warnings in CMake source code. Suppress rampant warnings emanating from Qt files.
- Add documentation for Cocoa flag and move Motif under X11 flag.

Changes in CMake 2.8.0 RC 2
- Fix FindQt4 so that QtHelp depends on QtNetwork
- Add missing copyright notice to CMake.cmake module
- Add alternative _UTILITY targets to all VS solutions 
- FindGTest.cmake some bugfixes, also added public function for closer integration btwn GoogleTest & CTest, contributed by Dan Blezek.
- Eliminate ExternalProject's use of CMAKE_CFG_INTDIR subdir for Makefile generators. It was causing problems with parallel make -j invocations. Keep it for multi-configuration build systems so that Debug and Release stamp files remain separate.
- Fix for bug #9611, some more paths for OpenJDK.
- Fix get_filename_component() registry view with wow64
- Fix warnings in CMake source code.
- Fix module definition file reference for VS6 NMake
- Fix for bug #9611 do not hard code archs for search paths of java, look at the machine type.
- Fix bug#9619 add a link to module maintainers page in readme.txt for Modules
- Add cmake-help-command function to emacs-mode
- Add initial XL C compiler flags for safer builds
- Split XL compiler information files
- Fix default install prefix on Haiku
- Fix use of module .def files for MS tools
- Add StringProperty options includeing /def: for VS 10 flag table
- Convert copyright to OSI BSD and clean up licenses
- ENH: Added ctest test coverage for a test timeout
- CTest honors test timeouts again.
- Remove ctest_submit from CTestTestParallel
- Fix shared library creation flag for XL on Linux
- Fix BUG: 0009612: --output-on-failure option doesn't work with
  the new parallel CTest handler
- Removed support for cutil library and header file.
- Fixed CUDA_PROPAGATE_HOST_FLAGS, added path for Mac SDK.
- Make sure LINK_FLAGS are seen by generator, fix for part of bug#9613
- Fix issue #9412 - remove RPATH from files copied by
  BundleUtilities.cmake on Linux. Thank
- Fix support for OLD behavior of policy CMP0002
- Fix issue #8818 - escape quotes in the license file when using the
  DragNDrop cpack genera
- Fix .vfproj file version for Intel Fortran 10.1
- Use BeAPI for per-user package registry on Haiku
- Correct comments and use ASM${ASM_DIALECT} env. var instead of ASM
  env. var to initialize
- Fix bug #9529.
- Fix Windows GUI implib and image version in VS 6
- Convert newlines from CRLF to LF
- Oops. Last commit did not create subdir before doing a touch on a
  file in it. So it fails of a type that is expected to have a
  location...
- Policies 14 and 15 will be first released in 2.8.0
- Document full version number with policy default
- Simplify bootstrap script source dir detection
- Documentation fixes, new CUDA_PROPAGATE_HOST_FLAGS, changed output
  directory.

Changes in CMake 2.8.0 RC 1 

- Qt based GUI cmake-gui is now the default GUI, MFC CMakeSetup is no
  longer included in CMake.  ccmake is still supported.
- cmake-gui supports multi-state values options.
- CMake now has cmake --build command that can build any CMake generated
  project from the command line.
- Visual Studio 2010 beta support has been added.
- KDevelop generator now has color output for builds.
- CTest supports running tests in parallel with a -j N option.
- A new CTest CTEST_USE_LAUNCHERS option can be used to get better
  dashboard error reports with make based tools.
- CTest has support for sub-projects and labels which can interact
  with CDash.
- CTest now supports Git, Mercurial, and Bazaar.
- It is now possible to use DESTDIR in CPack for any CMake based projects
  giving more flexibility on the final path names.
- The CPack Deb generator now computes the arch instead of hard coding it.
- Fortran/C mixed language projects made much easier. CMake now
  automatically can compute the run time libraries for a compiler. In
  addition, a new FortranCInterface module can determine the correct
  name mangling needed to mix C and Fortran.
- Intel compiler support added to OSX, and support for embedded
  manifests in the windows intel compiler was added.
- Depend scanning is now much faster with makefiles.
- Many FindQt4 improvements to stay working with current Qt releases
- FindMPI has improvements for windows.
- FindBoost has been updated to work with the most recent boost releases.
- New External Project Module.  The 'ExternalProject_Add' function
  creates a custom target to drive download, update/patch, configure,
  build, install and test steps of an external project.
- xmlrpc dependancy has been removed
- CMAKE_OSX_DEPLOYMENT_TARGET cache variable has been created to set the
  deployment OS for a build on OSX.
- Several new policies were added:
  CMP0012
       The if() command can recognize named boolean constants.
  CMP0013
       Duplicate binary directories are not allowed.
  CMP0014
       Input directories must have CMakeLists.txt.
  CMP0015
       The set() CACHE mode and option() command make the cache value
       visible.
- Lots of bug fixes.<|MERGE_RESOLUTION|>--- conflicted
+++ resolved
@@ -1,5 +1,3 @@
-<<<<<<< HEAD
-=======
 Changes in CMake 2.8.10.1 (since 2.8.10)
 ----------------------------------------------
 Brad King (5):
@@ -16,7 +14,6 @@
 Stephen Kelly (1):
       GenEx: Use case insensitive comparison for $<CONFIG:...>
 
->>>>>>> 902ab6b5
 Changes in CMake 2.8.10 (since 2.8.10-rc3)
 ----------------------------------------------
 None
