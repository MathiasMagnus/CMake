--- conflicted
+++ resolved
@@ -193,14 +193,11 @@
  .. versionadded:: 3.20
 
  If set, trim down the size of the control to the size of the branding text string.
-<<<<<<< HEAD
  Allowed values for this variable are ``LEFT``, ``CENTER`` or ``RIGHT``.
  If not specified, the default behavior is ``LEFT``.
-=======
 
 .. variable:: CPACK_NSIS_EXECUTABLE
 
  .. versionadded:: 3.21
 
- If set, specify the name of the NSIS executable. Default is ``makensis``.
->>>>>>> 88060f47
+ If set, specify the name of the NSIS executable. Default is ``makensis``.