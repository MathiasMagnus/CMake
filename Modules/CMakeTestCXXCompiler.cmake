--- conflicted
+++ resolved
@@ -48,14 +48,6 @@
 
 if(NOT CMAKE_CXX_COMPILER_WORKS)
   PrintTestCompilerStatus("CXX" " -- broken")
-<<<<<<< HEAD
-=======
-  # if the compiler is broken make sure to remove the platform file
-  # since Windows-cl configures both c/cxx files both need to be removed
-  # when c or c++ fails
-  file(REMOVE ${CMAKE_PLATFORM_INFO_DIR}/CMakeCPlatform.cmake )
-  file(REMOVE ${CMAKE_PLATFORM_INFO_DIR}/CMakeCXXPlatform.cmake )
->>>>>>> 3df81b49
   file(APPEND ${CMAKE_BINARY_DIR}${CMAKE_FILES_DIRECTORY}/CMakeError.log
     "Determining if the CXX compiler works failed with "
     "the following output:\n${__CMAKE_CXX_COMPILER_OUTPUT}\n\n")
