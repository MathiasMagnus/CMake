# - Create custom targets to build projects in external trees
# The 'ExternalProject_Add' function creates a custom target to drive
# download, update/patch, configure, build, install and test steps of an
# external project:
#  ExternalProject_Add(<name>    # Name for custom target
#    [DEPENDS projects...]       # Targets on which the project depends
#    [PREFIX dir]                # Root dir for entire project
#    [LIST_SEPARATOR sep]        # Sep to be replaced by ; in cmd lines
#    [TMP_DIR dir]               # Directory to store temporary files
#    [STAMP_DIR dir]             # Directory to store step timestamps
#   #--Download step--------------
#    [DOWNLOAD_DIR dir]          # Directory to store downloaded files
#    [DOWNLOAD_COMMAND cmd...]   # Command to download source tree
#    [CVS_REPOSITORY cvsroot]    # CVSROOT of CVS repository
#    [CVS_MODULE mod]            # Module to checkout from CVS repo
#    [CVS_TAG tag]               # Tag to checkout from CVS repo
#    [SVN_REPOSITORY url]        # URL of Subversion repo
#    [SVN_REVISION rev]          # Revision to checkout from Subversion repo
#    [SVN_USERNAME john ]        # Username for Subversion checkout and update
#    [SVN_PASSWORD doe ]         # Password for Subversion checkout and update
#    [GIT_REPOSITORY url]        # URL of git repo
#    [GIT_TAG tag]               # Git branch name, commit id or tag
#    [URL /.../src.tgz]          # Full path or URL of source
#    [URL_MD5 md5]               # MD5 checksum of file at URL
#    [TIMEOUT seconds]           # Time allowed for file download operations
#   #--Update/Patch step----------
#    [UPDATE_COMMAND cmd...]     # Source work-tree update command
#    [PATCH_COMMAND cmd...]      # Command to patch downloaded source
#   #--Configure step-------------
#    [SOURCE_DIR dir]            # Source dir to be used for build
#    [CONFIGURE_COMMAND cmd...]  # Build tree configuration command
#    [CMAKE_COMMAND /.../cmake]  # Specify alternative cmake executable
#    [CMAKE_GENERATOR gen]       # Specify generator for native build
#    [CMAKE_ARGS args...]        # Arguments to CMake command line
#    [CMAKE_CACHE_ARGS args...]  # Initial cache arguments, of the form -Dvar:string=on
#   #--Build step-----------------
#    [BINARY_DIR dir]            # Specify build dir location
#    [BUILD_COMMAND cmd...]      # Command to drive the native build
#    [BUILD_IN_SOURCE 1]         # Use source dir for build dir
#   #--Install step---------------
#    [INSTALL_DIR dir]           # Installation prefix
#    [INSTALL_COMMAND cmd...]    # Command to drive install after build
#   #--Test step------------------
#    [TEST_BEFORE_INSTALL 1]     # Add test step executed before install step
#    [TEST_AFTER_INSTALL 1]      # Add test step executed after install step
#    [TEST_COMMAND cmd...]       # Command to drive test
#   #--Output logging-------------
#    [LOG_DOWNLOAD 1]            # Wrap download in script to log output
#    [LOG_UPDATE 1]              # Wrap update in script to log output
#    [LOG_CONFIGURE 1]           # Wrap configure in script to log output
#    [LOG_BUILD 1]               # Wrap build in script to log output
#    [LOG_TEST 1]                # Wrap test in script to log output
#    [LOG_INSTALL 1]             # Wrap install in script to log output
#   #--Custom targets-------------
#    [STEP_TARGETS st1 st2 ...]  # Generate custom targets for these steps
#    )
# The *_DIR options specify directories for the project, with default
# directories computed as follows.
# If the PREFIX option is given to ExternalProject_Add() or the EP_PREFIX
# directory property is set, then an external project is built and installed
# under the specified prefix:
#   TMP_DIR      = <prefix>/tmp
#   STAMP_DIR    = <prefix>/src/<name>-stamp
#   DOWNLOAD_DIR = <prefix>/src
#   SOURCE_DIR   = <prefix>/src/<name>
#   BINARY_DIR   = <prefix>/src/<name>-build
#   INSTALL_DIR  = <prefix>
# Otherwise, if the EP_BASE directory property is set then components
# of an external project are stored under the specified base:
#   TMP_DIR      = <base>/tmp/<name>
#   STAMP_DIR    = <base>/Stamp/<name>
#   DOWNLOAD_DIR = <base>/Download/<name>
#   SOURCE_DIR   = <base>/Source/<name>
#   BINARY_DIR   = <base>/Build/<name>
#   INSTALL_DIR  = <base>/Install/<name>
# If no PREFIX, EP_PREFIX, or EP_BASE is specified then the default
# is to set PREFIX to "<name>-prefix".
# Relative paths are interpreted with respect to the build directory
# corresponding to the source directory in which ExternalProject_Add is
# invoked.
#
# If SOURCE_DIR is explicitly set to an existing directory the project
# will be built from it.
# Otherwise a download step must be specified using one of the
# DOWNLOAD_COMMAND, CVS_*, SVN_*, or URL options.
# The URL option may refer locally to a directory or source tarball,
# or refer to a remote tarball (e.g. http://.../src.tgz).
#
# The 'ExternalProject_Add_Step' function adds a custom step to an external
# project:
#  ExternalProject_Add_Step(<name> <step> # Names of project and custom step
#    [COMMAND cmd...]        # Command line invoked by this step
#    [COMMENT "text..."]     # Text printed when step executes
#    [DEPENDEES steps...]    # Steps on which this step depends
#    [DEPENDERS steps...]    # Steps that depend on this step
#    [DEPENDS files...]      # Files on which this step depends
#    [ALWAYS 1]              # No stamp file, step always runs
#    [WORKING_DIRECTORY dir] # Working directory for command
#    [LOG 1]                 # Wrap step in script to log output
#    )
# The command line, comment, and working directory of every standard
# and custom step is processed to replace tokens
# <SOURCE_DIR>,
# <BINARY_DIR>,
# <INSTALL_DIR>,
# and <TMP_DIR>
# with corresponding property values.
#
# The 'ExternalProject_Get_Property' function retrieves external project
# target properties:
#  ExternalProject_Get_Property(<name> [prop1 [prop2 [...]]])
# It stores property values in variables of the same name.
# Property names correspond to the keyword argument names of
# 'ExternalProject_Add'.
#
# The 'ExternalProject_Add_StepTargets' function generates custom targets for
# the steps listed:
#  ExternalProject_Add_StepTargets(<name> [step1 [step2 [...]]])
#
# If STEP_TARGETS is set then ExternalProject_Add_StepTargets is automatically
# called at the end of matching calls to ExternalProject_Add_Step. Pass
# STEP_TARGETS explicitly to individual ExternalProject_Add calls, or
# implicitly to all ExternalProject_Add calls by setting the directory property
# EP_STEP_TARGETS.
#
# If STEP_TARGETS is not set, clients may still manually call
# ExternalProject_Add_StepTargets after calling ExternalProject_Add or
# ExternalProject_Add_Step.
#
# This functionality is provided to make it easy to drive the steps
# independently of each other by specifying targets on build command lines.
# For example, you may be submitting to a sub-project based dashboard, where
# you want to drive the configure portion of the build, then submit to the
# dashboard, followed by the build portion, followed by tests. If you invoke
# a custom target that depends on a step halfway through the step dependency
# chain, then all the previous steps will also run to ensure everything is
# up to date.
#
# For example, to drive configure, build and test steps independently for each
# ExternalProject_Add call in your project, write the following line prior to
# any ExternalProject_Add calls in your CMakeLists file:
#
#   set_property(DIRECTORY PROPERTY EP_STEP_TARGETS configure build test)

#=============================================================================
# Copyright 2008-2009 Kitware, Inc.
#
# Distributed under the OSI-approved BSD License (the "License");
# see accompanying file Copyright.txt for details.
#
# This software is distributed WITHOUT ANY WARRANTY; without even the
# implied warranty of MERCHANTABILITY or FITNESS FOR A PARTICULAR PURPOSE.
# See the License for more information.
#=============================================================================
# (To distribute this file outside of CMake, substitute the full
#  License text for the above reference.)

# Pre-compute a regex to match documented keywords for each command.
math(EXPR _ep_documentation_line_count "${CMAKE_CURRENT_LIST_LINE} - 16")
file(STRINGS "${CMAKE_CURRENT_LIST_FILE}" lines
     LIMIT_COUNT ${_ep_documentation_line_count}
     REGEX "^#  (  \\[[A-Z0-9_]+ [^]]*\\] +#.*$|[A-Za-z0-9_]+\\()")
foreach(line IN LISTS lines)
  if("${line}" MATCHES "^#  [A-Za-z0-9_]+\\(")
    if(_ep_func)
      set(_ep_keywords_${_ep_func} "${_ep_keywords_${_ep_func}})$")
    endif()
    string(REGEX REPLACE "^#  ([A-Za-z0-9_]+)\\(.*" "\\1" _ep_func "${line}")
    #message("function [${_ep_func}]")
    set(_ep_keywords_${_ep_func} "^(")
    set(_ep_keyword_sep)
  else()
    string(REGEX REPLACE "^#    \\[([A-Z0-9_]+) .*" "\\1" _ep_key "${line}")
    #message("  keyword [${_ep_key}]")
    set(_ep_keywords_${_ep_func}
      "${_ep_keywords_${_ep_func}}${_ep_keyword_sep}${_ep_key}")
    set(_ep_keyword_sep "|")
  endif()
endforeach()
if(_ep_func)
  set(_ep_keywords_${_ep_func} "${_ep_keywords_${_ep_func}})$")
endif()


function(_ep_parse_arguments f name ns args)
  # Transfer the arguments to this function into target properties for the
  # new custom target we just added so that we can set up all the build steps
  # correctly based on target properties.
  #
  # We loop through ARGN and consider the namespace starting with an
  # upper-case letter followed by at least two more upper-case letters,
  # numbers or underscores to be keywords.
  set(key)

  foreach(arg IN LISTS args)
    set(is_value 1)

    if(arg MATCHES "^[A-Z][A-Z0-9_][A-Z0-9_]+$" AND
        NOT ((arg STREQUAL "${key}") AND (key STREQUAL "COMMAND")) AND
        NOT arg MATCHES "^(TRUE|FALSE)$")
      if(_ep_keywords_${f} AND arg MATCHES "${_ep_keywords_${f}}")
        set(is_value 0)
      endif()
    endif()

    if(is_value)
      if(key)
        # Value
        if(NOT arg STREQUAL "")
          set_property(TARGET ${name} APPEND PROPERTY ${ns}${key} "${arg}")
        else()
          get_property(have_key TARGET ${name} PROPERTY ${ns}${key} SET)
          if(have_key)
            get_property(value TARGET ${name} PROPERTY ${ns}${key})
            set_property(TARGET ${name} PROPERTY ${ns}${key} "${value};${arg}")
          else()
            set_property(TARGET ${name} PROPERTY ${ns}${key} "${arg}")
          endif()
        endif()
      else()
        # Missing Keyword
        message(AUTHOR_WARNING "value '${arg}' with no previous keyword in ${f}")
      endif()
    else()
      set(key "${arg}")
    endif()
  endforeach()
endfunction(_ep_parse_arguments)


define_property(DIRECTORY PROPERTY "EP_BASE" INHERITED
  BRIEF_DOCS "Base directory for External Project storage."
  FULL_DOCS
  "See documentation of the ExternalProject_Add() function in the "
  "ExternalProject module."
  )

define_property(DIRECTORY PROPERTY "EP_PREFIX" INHERITED
  BRIEF_DOCS "Top prefix for External Project storage."
  FULL_DOCS
  "See documentation of the ExternalProject_Add() function in the "
  "ExternalProject module."
  )

define_property(DIRECTORY PROPERTY "EP_STEP_TARGETS" INHERITED
  BRIEF_DOCS
  "List of ExternalProject steps that automatically get corresponding targets"
  FULL_DOCS
  "See documentation of the ExternalProject_Add_StepTargets() function in the "
  "ExternalProject module."
  )


function(_ep_write_gitclone_script script_filename source_dir git_EXECUTABLE git_repository git_tag src_name work_dir)
  file(WRITE ${script_filename}
"if(\"${git_tag}\" STREQUAL \"\")
  message(FATAL_ERROR \"Tag for git checkout should not be empty.\")
endif()

execute_process(
  COMMAND \${CMAKE_COMMAND} -E remove_directory \"${source_dir}\"
  RESULT_VARIABLE error_code
  )
if(error_code)
  message(FATAL_ERROR \"Failed to remove directory: '${source_dir}'\")
endif()

execute_process(
  COMMAND \"${git_EXECUTABLE}\" clone \"${git_repository}\" \"${src_name}\"
  WORKING_DIRECTORY \"${work_dir}\"
  RESULT_VARIABLE error_code
  )
if(error_code)
  message(FATAL_ERROR \"Failed to clone repository: '${git_repository}'\")
endif()

execute_process(
  COMMAND \"${git_EXECUTABLE}\" checkout ${git_tag}
  WORKING_DIRECTORY \"${work_dir}/${src_name}\"
  RESULT_VARIABLE error_code
  )
if(error_code)
  message(FATAL_ERROR \"Failed to checkout tag: '${git_tag}'\")
endif()

execute_process(
  COMMAND \"${git_EXECUTABLE}\" submodule init
  WORKING_DIRECTORY \"${work_dir}/${src_name}\"
  RESULT_VARIABLE error_code
  )
if(error_code)
  message(FATAL_ERROR \"Failed to init submodules in: '${work_dir}/${src_name}'\")
endif()

execute_process(
  COMMAND \"${git_EXECUTABLE}\" submodule update --recursive
  WORKING_DIRECTORY \"${work_dir}/${src_name}\"
  RESULT_VARIABLE error_code
  )
if(error_code)
  message(FATAL_ERROR \"Failed to update submodules in: '${work_dir}/${src_name}'\")
endif()

"
)

endfunction(_ep_write_gitclone_script)


function(_ep_write_downloadfile_script script_filename remote local timeout md5)
  if(timeout)
    set(timeout_args TIMEOUT ${timeout})
    set(timeout_msg "${timeout} seconds")
  else()
    set(timeout_args "# no TIMEOUT")
    set(timeout_msg "none")
  endif()

  if(md5)
    set(md5_args EXPECTED_MD5 ${md5})
  else()
    set(md5_args "# no EXPECTED_MD5")
  endif()

  file(WRITE ${script_filename}
"message(STATUS \"downloading...
     src='${remote}'
     dst='${local}'
     timeout='${timeout_msg}'\")

file(DOWNLOAD
  \"${remote}\"
  \"${local}\"
  SHOW_PROGRESS
  ${md5_args}
  ${timeout_args}
  STATUS status
  LOG log)

list(GET status 0 status_code)
list(GET status 1 status_string)

if(NOT status_code EQUAL 0)
  message(FATAL_ERROR \"error: downloading '${remote}' failed
  status_code: \${status_code}
  status_string: \${status_string}
  log: \${log}
\")
endif()

message(STATUS \"downloading... done\")
"
)

endfunction(_ep_write_downloadfile_script)


function(_ep_write_verifyfile_script script_filename local md5)
  file(WRITE ${script_filename}
"message(STATUS \"verifying file...
     file='${local}'\")

set(verified 0)

# If an expected md5 checksum exists, compare against it:
#
if(NOT \"${md5}\" STREQUAL \"\")
  execute_process(COMMAND \${CMAKE_COMMAND} -E md5sum \"${local}\"
    OUTPUT_VARIABLE ov
    OUTPUT_STRIP_TRAILING_WHITESPACE
    RESULT_VARIABLE rv)

  if(NOT rv EQUAL 0)
    message(FATAL_ERROR \"error: computing md5sum of '${local}' failed\")
  endif()

  string(REGEX MATCH \"^([0-9A-Fa-f]+)\" md5_actual \"\${ov}\")

  string(TOLOWER \"\${md5_actual}\" md5_actual)
  string(TOLOWER \"${md5}\" md5)

  if(NOT \"\${md5}\" STREQUAL \"\${md5_actual}\")
    message(FATAL_ERROR \"error: md5sum of '${local}' does not match expected value
  md5_expected: \${md5}
    md5_actual: \${md5_actual}
\")
  endif()

  set(verified 1)
endif()

if(verified)
  message(STATUS \"verifying file... done\")
else()
  message(STATUS \"verifying file... warning: did not verify file - no URL_MD5 checksum argument? corrupt file?\")
endif()
"
)

endfunction(_ep_write_verifyfile_script)


function(_ep_write_extractfile_script script_filename name filename directory)
  set(args "")

  if(filename MATCHES "(\\.bz2|\\.tar\\.gz|\\.tgz|\\.zip)$")
    set(args xfz)
  endif()

  if(filename MATCHES "\\.tar$")
    set(args xf)
  endif()

  if(args STREQUAL "")
    message(SEND_ERROR "error: do not know how to extract '${filename}' -- known types are .bz2, .tar, .tar.gz, .tgz and .zip")
    return()
  endif()

  file(WRITE ${script_filename}
"# Make file names absolute:
#
get_filename_component(filename \"${filename}\" ABSOLUTE)
get_filename_component(directory \"${directory}\" ABSOLUTE)

message(STATUS \"extracting...
     src='\${filename}'
     dst='\${directory}'\")

if(NOT EXISTS \"\${filename}\")
  message(FATAL_ERROR \"error: file to extract does not exist: '\${filename}'\")
endif()

# Prepare a space for extracting:
#
set(i 1234)
while(EXISTS \"\${directory}/../ex-${name}\${i}\")
  math(EXPR i \"\${i} + 1\")
endwhile()
set(ut_dir \"\${directory}/../ex-${name}\${i}\")
file(MAKE_DIRECTORY \"\${ut_dir}\")

# Extract it:
#
message(STATUS \"extracting... [tar ${args}]\")
execute_process(COMMAND \${CMAKE_COMMAND} -E tar ${args} \${filename}
  WORKING_DIRECTORY \${ut_dir}
  RESULT_VARIABLE rv)

if(NOT rv EQUAL 0)
  message(STATUS \"extracting... [error clean up]\")
  file(REMOVE_RECURSE \"\${ut_dir}\")
  message(FATAL_ERROR \"error: extract of '\${filename}' failed\")
endif()

# Analyze what came out of the tar file:
#
message(STATUS \"extracting... [analysis]\")
file(GLOB contents \"\${ut_dir}/*\")
list(LENGTH contents n)
if(NOT n EQUAL 1 OR NOT IS_DIRECTORY \"\${contents}\")
  set(contents \"\${ut_dir}\")
endif()

# Move \"the one\" directory to the final directory:
#
message(STATUS \"extracting... [rename]\")
file(REMOVE_RECURSE \${directory})
get_filename_component(contents \${contents} ABSOLUTE)
file(RENAME \${contents} \${directory})

# Clean up:
#
message(STATUS \"extracting... [clean up]\")
file(REMOVE_RECURSE \"\${ut_dir}\")

message(STATUS \"extracting... done\")
"
)

endfunction(_ep_write_extractfile_script)


function(_ep_set_directories name)
  get_property(prefix TARGET ${name} PROPERTY _EP_PREFIX)
  if(NOT prefix)
    get_property(prefix DIRECTORY PROPERTY EP_PREFIX)
    if(NOT prefix)
      get_property(base DIRECTORY PROPERTY EP_BASE)
      if(NOT base)
        set(prefix "${name}-prefix")
      endif()
    endif()
  endif()
  if(prefix)
    set(tmp_default "${prefix}/tmp")
    set(download_default "${prefix}/src")
    set(source_default "${prefix}/src/${name}")
    set(binary_default "${prefix}/src/${name}-build")
    set(stamp_default "${prefix}/src/${name}-stamp")
    set(install_default "${prefix}")
  else() # assert(base)
    set(tmp_default "${base}/tmp/${name}")
    set(download_default "${base}/Download/${name}")
    set(source_default "${base}/Source/${name}")
    set(binary_default "${base}/Build/${name}")
    set(stamp_default "${base}/Stamp/${name}")
    set(install_default "${base}/Install/${name}")
  endif()
  get_property(build_in_source TARGET ${name} PROPERTY _EP_BUILD_IN_SOURCE)
  if(build_in_source)
    get_property(have_binary_dir TARGET ${name} PROPERTY _EP_BINARY_DIR SET)
    if(have_binary_dir)
      message(FATAL_ERROR
        "External project ${name} has both BINARY_DIR and BUILD_IN_SOURCE!")
    endif()
  endif()
  set(top "${CMAKE_CURRENT_BINARY_DIR}")
  set(places stamp download source binary install tmp)
  foreach(var ${places})
    string(TOUPPER "${var}" VAR)
    get_property(${var}_dir TARGET ${name} PROPERTY _EP_${VAR}_DIR)
    if(NOT ${var}_dir)
      set(${var}_dir "${${var}_default}")
    endif()
    if(NOT IS_ABSOLUTE "${${var}_dir}")
      get_filename_component(${var}_dir "${top}/${${var}_dir}" ABSOLUTE)
    endif()
    set_property(TARGET ${name} PROPERTY _EP_${VAR}_DIR "${${var}_dir}")
  endforeach()
  if(build_in_source)
    get_property(source_dir TARGET ${name} PROPERTY _EP_SOURCE_DIR)
    set_property(TARGET ${name} PROPERTY _EP_BINARY_DIR "${source_dir}")
  endif()

  # Make the directories at CMake configure time *and* add a custom command
  # to make them at build time. They need to exist at makefile generation
  # time for Borland make and wmake so that CMake may generate makefiles
  # with "cd C:\short\paths\with\no\spaces" commands in them.
  #
  # Additionally, the add_custom_command is still used in case somebody
  # removes one of the necessary directories and tries to rebuild without
  # re-running cmake.
  foreach(var ${places})
    string(TOUPPER "${var}" VAR)
    get_property(dir TARGET ${name} PROPERTY _EP_${VAR}_DIR)
    file(MAKE_DIRECTORY "${dir}")
    if(NOT EXISTS "${dir}")
      message(FATAL_ERROR "dir '${dir}' does not exist after file(MAKE_DIRECTORY)")
    endif()
  endforeach()
endfunction(_ep_set_directories)

function(_ep_write_initial_cache script_filename args)
  # Write out values into an initial cache, that will be passed to CMake with -C
  set(script_initial_cache "")
  set(regex "^([^:]+):([^=]+)=(.*)$")
  set(setArg "")
  foreach(line ${args})
    if("${line}" MATCHES "^-D")
      if(setArg)
        # This is required to build up lists in variables, or complete an entry
        set(setArg "${setArg}${accumulator}\" CACHE ${type} \"Initial cache\" FORCE)")
        set(script_initial_cache "${script_initial_cache}\n${setArg}")
        set(accumulator "")
        set(setArg "")
      endif()
      string(REGEX REPLACE "^-D" "" line ${line})
      if("${line}" MATCHES "${regex}")
        string(REGEX MATCH "${regex}" match "${line}")
        set(name "${CMAKE_MATCH_1}")
        set(type "${CMAKE_MATCH_2}")
        set(value "${CMAKE_MATCH_3}")
        set(setArg "set(${name} \"${value}")
      else()
        message(WARNING "Line '${line}' does not match regex. Ignoring.")
      endif()
    else()
      # Assume this is a list to append to the last var
      set(accumulator "${accumulator};${line}")
    endif()
  endforeach()
  # Catch the final line of the args
  if(setArg)
    set(setArg "${setArg}${accumulator}\" CACHE ${type} \"Initial cache\" FORCE)")
    set(script_initial_cache "${script_initial_cache}\n${setArg}")
  endif()
  # Write out the initial cache file to the location specified.
  if(NOT EXISTS "${script_filename}.in")
    file(WRITE "${script_filename}.in" "\@script_initial_cache\@\n")
  endif()
  configure_file("${script_filename}.in" "${script_filename}")
endfunction(_ep_write_initial_cache)


# IMPORTANT: this MUST be a macro and not a function because of the
# in-place replacements that occur in each ${var}
#
macro(_ep_replace_location_tags target_name)
  set(vars ${ARGN})
  foreach(var ${vars})
    if(${var})
      foreach(dir SOURCE_DIR BINARY_DIR INSTALL_DIR TMP_DIR)
        get_property(val TARGET ${target_name} PROPERTY _EP_${dir})
        string(REPLACE "<${dir}>" "${val}" ${var} "${${var}}")
      endforeach()
    endif()
  endforeach()
endmacro()


function(_ep_write_initial_cache target_name script_filename args)
  # Write out values into an initial cache, that will be passed to CMake with -C
  set(script_initial_cache "")
  set(regex "^([^:]+):([^=]+)=(.*)$")
  set(setArg "")
  foreach(line ${args})
    if("${line}" MATCHES "^-D")
      if(setArg)
        # This is required to build up lists in variables, or complete an entry
        set(setArg "${setArg}${accumulator}\" CACHE ${type} \"Initial cache\" FORCE)")
        set(script_initial_cache "${script_initial_cache}\n${setArg}")
        set(accumulator "")
        set(setArg "")
      endif()
      string(REGEX REPLACE "^-D" "" line ${line})
      if("${line}" MATCHES "${regex}")
        string(REGEX MATCH "${regex}" match "${line}")
        set(name "${CMAKE_MATCH_1}")
        set(type "${CMAKE_MATCH_2}")
        set(value "${CMAKE_MATCH_3}")
        set(setArg "set(${name} \"${value}")
      else()
        message(WARNING "Line '${line}' does not match regex. Ignoring.")
      endif()
    else()
      # Assume this is a list to append to the last var
      set(accumulator "${accumulator};${line}")
    endif()
  endforeach()
  # Catch the final line of the args
  if(setArg)
    set(setArg "${setArg}${accumulator}\" CACHE ${type} \"Initial cache\" FORCE)")
    set(script_initial_cache "${script_initial_cache}\n${setArg}")
  endif()
  # Replace location tags.
  _ep_replace_location_tags(${target_name} script_initial_cache)
  # Write out the initial cache file to the location specified.
  if(NOT EXISTS "${script_filename}.in")
    file(WRITE "${script_filename}.in" "\@script_initial_cache\@\n")
  endif()
  configure_file("${script_filename}.in" "${script_filename}")
endfunction(_ep_write_initial_cache)


function(ExternalProject_Get_Property name)
  foreach(var ${ARGN})
    string(TOUPPER "${var}" VAR)
    get_property(${var} TARGET ${name} PROPERTY _EP_${VAR})
    if(NOT ${var})
      message(FATAL_ERROR "External project \"${name}\" has no ${var}")
    endif()
    set(${var} "${${var}}" PARENT_SCOPE)
  endforeach()
endfunction(ExternalProject_Get_Property)


function(_ep_get_configure_command_id name cfg_cmd_id_var)
  get_target_property(cmd ${name} _EP_CONFIGURE_COMMAND)

  if(cmd STREQUAL "")
    # Explicit empty string means no configure step for this project
    set(${cfg_cmd_id_var} "none" PARENT_SCOPE)
  else()
    if(NOT cmd)
      # Default is "use cmake":
      set(${cfg_cmd_id_var} "cmake" PARENT_SCOPE)
    else()
      # Otherwise we have to analyze the value:
      if(cmd MATCHES "^[^;]*/configure")
        set(${cfg_cmd_id_var} "configure" PARENT_SCOPE)
      elseif(cmd MATCHES "^[^;]*/cmake" AND NOT cmd MATCHES ";-[PE];")
        set(${cfg_cmd_id_var} "cmake" PARENT_SCOPE)
      elseif(cmd MATCHES "config")
        set(${cfg_cmd_id_var} "configure" PARENT_SCOPE)
      else()
        set(${cfg_cmd_id_var} "unknown:${cmd}" PARENT_SCOPE)
      endif()
    endif()
  endif()
endfunction(_ep_get_configure_command_id)


function(_ep_get_build_command name step cmd_var)
  set(cmd "${${cmd_var}}")
  if(NOT cmd)
    set(args)
    _ep_get_configure_command_id(${name} cfg_cmd_id)
    if(cfg_cmd_id STREQUAL "cmake")
      # CMake project.  Select build command based on generator.
      get_target_property(cmake_generator ${name} _EP_CMAKE_GENERATOR)
      if("${CMAKE_GENERATOR}" MATCHES "Make" AND
         ("${cmake_generator}" MATCHES "Make" OR NOT cmake_generator))
        # The project uses the same Makefile generator.  Use recursive make.
        set(cmd "$(MAKE)")
        if(step STREQUAL "INSTALL")
          set(args install)
        endif()
        if(step STREQUAL "TEST")
          set(args test)
        endif()
      else()
        # Drive the project with "cmake --build".
        get_target_property(cmake_command ${name} _EP_CMAKE_COMMAND)
        if(cmake_command)
          set(cmd "${cmake_command}")
        else()
          set(cmd "${CMAKE_COMMAND}")
        endif()
        set(args --build ${binary_dir} --config ${CMAKE_CFG_INTDIR})
        if(step STREQUAL "INSTALL")
          list(APPEND args --target install)
        endif()
        # But for "TEST" drive the project with corresponding "ctest".
        if(step STREQUAL "TEST")
          string(REGEX REPLACE "^(.*/)cmake([^/]*)$" "\\1ctest\\2" cmd "${cmd}")
          set(args "")
        endif()
      endif()
    else() # if(cfg_cmd_id STREQUAL "configure")
      # Non-CMake project.  Guess "make" and "make install" and "make test".
      # But use "$(MAKE)" to get recursive parallel make.
      set(cmd "$(MAKE)")
      if(step STREQUAL "INSTALL")
        set(args install)
      endif()
      if(step STREQUAL "TEST")
        set(args test)
      endif()
    endif()

    # Use user-specified arguments instead of default arguments, if any.
    get_property(have_args TARGET ${name} PROPERTY _EP_${step}_ARGS SET)
    if(have_args)
      get_target_property(args ${name} _EP_${step}_ARGS)
    endif()

    list(APPEND cmd ${args})
  endif()

  set(${cmd_var} "${cmd}" PARENT_SCOPE)
endfunction(_ep_get_build_command)

function(_ep_write_log_script name step cmd_var)
  ExternalProject_Get_Property(${name} stamp_dir)
  set(command "${${cmd_var}}")

  set(make "")
  set(code_cygpath_make "")
  if("${command}" MATCHES "^\\$\\(MAKE\\)")
    # GNU make recognizes the string "$(MAKE)" as recursive make, so
    # ensure that it appears directly in the makefile.
    string(REGEX REPLACE "^\\$\\(MAKE\\)" "\${make}" command "${command}")
    set(make "-Dmake=$(MAKE)")

    if(WIN32 AND NOT CYGWIN)
      set(code_cygpath_make "
if(\${make} MATCHES \"^/\")
  execute_process(
    COMMAND cygpath -w \${make}
    OUTPUT_VARIABLE cygpath_make
    ERROR_VARIABLE cygpath_make
    RESULT_VARIABLE cygpath_error
    OUTPUT_STRIP_TRAILING_WHITESPACE
  )
  if(NOT cygpath_error)
    set(make \${cygpath_make})
  endif()
endif()
")
    endif()
  endif()

  set(config "")
  if("${CMAKE_CFG_INTDIR}" MATCHES "^\\$")
    string(REPLACE "${CMAKE_CFG_INTDIR}" "\${config}" command "${command}")
    set(config "-Dconfig=${CMAKE_CFG_INTDIR}")
  endif()

  # Wrap multiple 'COMMAND' lines up into a second-level wrapper
  # script so all output can be sent to one log file.
  if("${command}" MATCHES ";COMMAND;")
    set(code_execute_process "
${code_cygpath_make}
execute_process(COMMAND \${command} RESULT_VARIABLE result)
if(result)
  set(msg \"Command failed (\${result}):\\n\")
  foreach(arg IN LISTS command)
    set(msg \"\${msg} '\${arg}'\")
  endforeach(arg)
  message(FATAL_ERROR \"\${msg}\")
endif()
")
    set(code "")
    set(cmd "")
    set(sep "")
    foreach(arg IN LISTS command)
      if("x${arg}" STREQUAL "xCOMMAND")
        set(code "${code}set(command \"${cmd}\")${code_execute_process}")
        set(cmd "")
        set(sep "")
      else()
        set(cmd "${cmd}${sep}${arg}")
        set(sep ";")
      endif()
    endforeach()
    set(code "set(ENV{VS_UNICODE_OUTPUT} \"\")\n${code}set(command \"${cmd}\")${code_execute_process}")
    file(WRITE ${stamp_dir}/${name}-${step}-impl.cmake "${code}")
    set(command ${CMAKE_COMMAND} "-Dmake=\${make}" "-Dconfig=\${config}" -P ${stamp_dir}/${name}-${step}-impl.cmake)
  endif()

  # Wrap the command in a script to log output to files.
  set(script ${stamp_dir}/${name}-${step}.cmake)
  set(logbase ${stamp_dir}/${name}-${step})
  file(WRITE ${script} "
${code_cygpath_make}
set(ENV{VS_UNICODE_OUTPUT} \"\")
set(command \"${command}\")
execute_process(
  COMMAND \${command}
  RESULT_VARIABLE result
  OUTPUT_FILE \"${logbase}-out.log\"
  ERROR_FILE \"${logbase}-err.log\"
  )
if(result)
  set(msg \"Command failed: \${result}\\n\")
  foreach(arg IN LISTS command)
    set(msg \"\${msg} '\${arg}'\")
  endforeach(arg)
  set(msg \"\${msg}\\nSee also\\n  ${logbase}-*.log\\n\")
  message(FATAL_ERROR \"\${msg}\")
else()
  set(msg \"${name} ${step} command succeeded.  See also ${logbase}-*.log\\n\")
  message(STATUS \"\${msg}\")
endif()
")
  set(command ${CMAKE_COMMAND} ${make} ${config} -P ${script})
  set(${cmd_var} "${command}" PARENT_SCOPE)
endfunction(_ep_write_log_script)

# This module used to use "/${CMAKE_CFG_INTDIR}" directly and produced
# makefiles with "/./" in paths for custom command dependencies. Which
# resulted in problems with parallel make -j invocations.
#
# This function was added so that the suffix (search below for ${cfgdir}) is
# only set to "/${CMAKE_CFG_INTDIR}" when ${CMAKE_CFG_INTDIR} is not going to
# be "." (multi-configuration build systems like Visual Studio and Xcode...)
#
function(_ep_get_configuration_subdir_suffix suffix_var)
  set(suffix "")
  if(CMAKE_CONFIGURATION_TYPES)
    set(suffix "/${CMAKE_CFG_INTDIR}")
  endif()
  set(${suffix_var} "${suffix}" PARENT_SCOPE)
endfunction(_ep_get_configuration_subdir_suffix)


function(ExternalProject_Add_StepTargets name)
  set(steps ${ARGN})

  _ep_get_configuration_subdir_suffix(cfgdir)
  ExternalProject_Get_Property(${name} stamp_dir)

  foreach(step ${steps})
    add_custom_target(${name}-${step}
      DEPENDS ${stamp_dir}${cfgdir}/${name}-${step})
  endforeach()
endfunction(ExternalProject_Add_StepTargets)


function(ExternalProject_Add_Step name step)
  set(cmf_dir ${CMAKE_CURRENT_BINARY_DIR}/CMakeFiles)
  ExternalProject_Get_Property(${name} stamp_dir)

  _ep_get_configuration_subdir_suffix(cfgdir)

  add_custom_command(APPEND
    OUTPUT ${cmf_dir}${cfgdir}/${name}-complete
    DEPENDS ${stamp_dir}${cfgdir}/${name}-${step}
    )
  _ep_parse_arguments(ExternalProject_Add_Step
                       ${name} _EP_${step}_ "${ARGN}")

  # Steps depending on this step.
  get_property(dependers TARGET ${name} PROPERTY _EP_${step}_DEPENDERS)
  foreach(depender IN LISTS dependers)
    add_custom_command(APPEND
      OUTPUT ${stamp_dir}${cfgdir}/${name}-${depender}
      DEPENDS ${stamp_dir}${cfgdir}/${name}-${step}
      )
  endforeach()

  # Dependencies on files.
  get_property(depends TARGET ${name} PROPERTY _EP_${step}_DEPENDS)

  # Dependencies on steps.
  get_property(dependees TARGET ${name} PROPERTY _EP_${step}_DEPENDEES)
  foreach(dependee IN LISTS dependees)
    list(APPEND depends ${stamp_dir}${cfgdir}/${name}-${dependee})
  endforeach()

  # The command to run.
  get_property(command TARGET ${name} PROPERTY _EP_${step}_COMMAND)
  if(command)
    set(comment "Performing ${step} step for '${name}'")
  else()
    set(comment "No ${step} step for '${name}'")
  endif()
  get_property(work_dir TARGET ${name} PROPERTY _EP_${step}_WORKING_DIRECTORY)

  # Replace list separators.
  get_property(sep TARGET ${name} PROPERTY _EP_LIST_SEPARATOR)
  if(sep AND command)
    string(REPLACE "${sep}" "\\;" command "${command}")
  endif()

  # Replace location tags.
  _ep_replace_location_tags(${name} comment command work_dir)

  # Custom comment?
  get_property(comment_set TARGET ${name} PROPERTY _EP_${step}_COMMENT SET)
  if(comment_set)
    get_property(comment TARGET ${name} PROPERTY _EP_${step}_COMMENT)
  endif()

  # Run every time?
  get_property(always TARGET ${name} PROPERTY _EP_${step}_ALWAYS)
  if(always)
    set_property(SOURCE ${stamp_dir}${cfgdir}/${name}-${step} PROPERTY SYMBOLIC 1)
    set(touch)
  else()
    set(touch ${CMAKE_COMMAND} -E touch ${stamp_dir}${cfgdir}/${name}-${step})
  endif()

  # Wrap with log script?
  get_property(log TARGET ${name} PROPERTY _EP_${step}_LOG)
  if(command AND log)
    _ep_write_log_script(${name} ${step} command)
  endif()

  add_custom_command(
    OUTPUT ${stamp_dir}${cfgdir}/${name}-${step}
    COMMENT ${comment}
    COMMAND ${command}
    COMMAND ${touch}
    DEPENDS ${depends}
    WORKING_DIRECTORY ${work_dir}
    VERBATIM
    )

  # Add custom "step target"?
  get_property(step_targets TARGET ${name} PROPERTY _EP_STEP_TARGETS)
  if(NOT step_targets)
    get_property(step_targets DIRECTORY PROPERTY EP_STEP_TARGETS)
  endif()
  foreach(st ${step_targets})
    if("${st}" STREQUAL "${step}")
      ExternalProject_Add_StepTargets(${name} ${step})
      break()
    endif()
  endforeach()
endfunction(ExternalProject_Add_Step)


function(_ep_add_mkdir_command name)
  ExternalProject_Get_Property(${name}
    source_dir binary_dir install_dir stamp_dir download_dir tmp_dir)

  _ep_get_configuration_subdir_suffix(cfgdir)

  ExternalProject_Add_Step(${name} mkdir
    COMMENT "Creating directories for '${name}'"
    COMMAND ${CMAKE_COMMAND} -E make_directory ${source_dir}
    COMMAND ${CMAKE_COMMAND} -E make_directory ${binary_dir}
    COMMAND ${CMAKE_COMMAND} -E make_directory ${install_dir}
    COMMAND ${CMAKE_COMMAND} -E make_directory ${tmp_dir}
    COMMAND ${CMAKE_COMMAND} -E make_directory ${stamp_dir}${cfgdir}
    COMMAND ${CMAKE_COMMAND} -E make_directory ${download_dir}
    )
endfunction(_ep_add_mkdir_command)


function(_ep_get_git_version git_EXECUTABLE git_version_var)
  if(git_EXECUTABLE)
    execute_process(
      COMMAND "${git_EXECUTABLE}" --version
      OUTPUT_VARIABLE ov
      OUTPUT_STRIP_TRAILING_WHITESPACE
      )
    string(REGEX REPLACE "^git version (.+)$" "\\1" version "${ov}")
    set(${git_version_var} "${version}" PARENT_SCOPE)
  endif()
endfunction()


function(_ep_is_dir_empty dir empty_var)
  file(GLOB gr "${dir}/*")
  if("${gr}" STREQUAL "")
    set(${empty_var} 1 PARENT_SCOPE)
  else()
    set(${empty_var} 0 PARENT_SCOPE)
  endif()
endfunction()


function(_ep_add_download_command name)
  ExternalProject_Get_Property(${name} source_dir stamp_dir download_dir tmp_dir)

  get_property(cmd_set TARGET ${name} PROPERTY _EP_DOWNLOAD_COMMAND SET)
  get_property(cmd TARGET ${name} PROPERTY _EP_DOWNLOAD_COMMAND)
  get_property(cvs_repository TARGET ${name} PROPERTY _EP_CVS_REPOSITORY)
  get_property(svn_repository TARGET ${name} PROPERTY _EP_SVN_REPOSITORY)
  get_property(git_repository TARGET ${name} PROPERTY _EP_GIT_REPOSITORY)
  get_property(url TARGET ${name} PROPERTY _EP_URL)

  # TODO: Perhaps file:// should be copied to download dir before extraction.
  string(REGEX REPLACE "^file://" "" url "${url}")

  set(depends)
  set(comment)
  set(work_dir)

  if(cmd_set)
    set(work_dir ${download_dir})
  elseif(cvs_repository)
    find_package(CVS)
    if(NOT CVS_EXECUTABLE)
      message(FATAL_ERROR "error: could not find cvs for checkout of ${name}")
    endif()

    get_target_property(cvs_module ${name} _EP_CVS_MODULE)
    if(NOT cvs_module)
      message(FATAL_ERROR "error: no CVS_MODULE")
    endif()

    get_property(cvs_tag TARGET ${name} PROPERTY _EP_CVS_TAG)

    set(repository ${cvs_repository})
    set(module ${cvs_module})
    set(tag ${cvs_tag})
    configure_file(
      "${CMAKE_ROOT}/Modules/RepositoryInfo.txt.in"
      "${stamp_dir}/${name}-cvsinfo.txt"
      @ONLY
      )

    get_filename_component(src_name "${source_dir}" NAME)
    get_filename_component(work_dir "${source_dir}" PATH)
    set(comment "Performing download step (CVS checkout) for '${name}'")
    set(cmd ${CVS_EXECUTABLE} -d ${cvs_repository} -q co ${cvs_tag} -d ${src_name} ${cvs_module})
    list(APPEND depends ${stamp_dir}/${name}-cvsinfo.txt)
  elseif(svn_repository)
    find_package(Subversion)
    if(NOT Subversion_SVN_EXECUTABLE)
      message(FATAL_ERROR "error: could not find svn for checkout of ${name}")
    endif()

    get_property(svn_revision TARGET ${name} PROPERTY _EP_SVN_REVISION)
    get_property(svn_username TARGET ${name} PROPERTY _EP_SVN_USERNAME)
    get_property(svn_password TARGET ${name} PROPERTY _EP_SVN_PASSWORD)

    set(repository "${svn_repository} user=${svn_username} password=${svn_password}")
    set(module)
    set(tag ${svn_revision})
    configure_file(
      "${CMAKE_ROOT}/Modules/RepositoryInfo.txt.in"
      "${stamp_dir}/${name}-svninfo.txt"
      @ONLY
      )

    get_filename_component(src_name "${source_dir}" NAME)
    get_filename_component(work_dir "${source_dir}" PATH)
    set(comment "Performing download step (SVN checkout) for '${name}'")
    set(svn_user_pw_args "")
    if(svn_username)
      set(svn_user_pw_args ${svn_user_pw_args} "--username=${svn_username}")
    endif()
    if(svn_password)
      set(svn_user_pw_args ${svn_user_pw_args} "--password=${svn_password}")
    endif()
    set(cmd ${Subversion_SVN_EXECUTABLE} co ${svn_repository} ${svn_revision}
      ${svn_user_pw_args} ${src_name})
    list(APPEND depends ${stamp_dir}/${name}-svninfo.txt)
  elseif(git_repository)
    find_package(Git)
    if(NOT GIT_EXECUTABLE)
      message(FATAL_ERROR "error: could not find git for clone of ${name}")
    endif()

    # The git submodule update '--recursive' flag requires git >= v1.6.5
    #
    _ep_get_git_version("${GIT_EXECUTABLE}" git_version)
    if(git_version VERSION_LESS 1.6.5)
      message(FATAL_ERROR "error: git version 1.6.5 or later required for 'git submodule update --recursive': git_version='${git_version}'")
    endif()

    get_property(git_tag TARGET ${name} PROPERTY _EP_GIT_TAG)
    if(NOT git_tag)
      set(git_tag "master")
    endif()

    set(repository ${git_repository})
    set(module)
    set(tag ${git_tag})
    configure_file(
      "${CMAKE_ROOT}/Modules/RepositoryInfo.txt.in"
      "${stamp_dir}/${name}-gitinfo.txt"
      @ONLY
      )

    get_filename_component(src_name "${source_dir}" NAME)
    get_filename_component(work_dir "${source_dir}" PATH)

    # Since git clone doesn't succeed if the non-empty source_dir exists,
    # create a cmake script to invoke as download command.
    # The script will delete the source directory and then call git clone.
    #
    _ep_write_gitclone_script(${tmp_dir}/${name}-gitclone.cmake ${source_dir}
      ${GIT_EXECUTABLE} ${git_repository} ${git_tag} ${src_name} ${work_dir}
      )
    set(comment "Performing download step (git clone) for '${name}'")
    set(cmd ${CMAKE_COMMAND} -P ${tmp_dir}/${name}-gitclone.cmake)
    list(APPEND depends ${stamp_dir}/${name}-gitinfo.txt)
  elseif(url)
    get_filename_component(work_dir "${source_dir}" PATH)
    get_property(md5 TARGET ${name} PROPERTY _EP_URL_MD5)
    set(repository "external project URL")
    set(module "${url}")
    set(tag "${md5}")
    configure_file(
      "${CMAKE_ROOT}/Modules/RepositoryInfo.txt.in"
      "${stamp_dir}/${name}-urlinfo.txt"
      @ONLY
      )
    list(APPEND depends ${stamp_dir}/${name}-urlinfo.txt)
    if(IS_DIRECTORY "${url}")
      get_filename_component(abs_dir "${url}" ABSOLUTE)
      set(comment "Performing download step (DIR copy) for '${name}'")
      set(cmd   ${CMAKE_COMMAND} -E remove_directory ${source_dir}
        COMMAND ${CMAKE_COMMAND} -E copy_directory ${abs_dir} ${source_dir})
    else()
      if("${url}" MATCHES "^[a-z]+://")
        # TODO: Should download and extraction be different steps?
        string(REGEX MATCH "[^/]*$" fname "${url}")
        if(NOT "${fname}" MATCHES "\\.(bz2|tar|tgz|tar\\.gz|zip)$")
          message(FATAL_ERROR "Could not extract tarball filename from url:\n  ${url}")
        endif()
        set(file ${download_dir}/${fname})
        get_property(timeout TARGET ${name} PROPERTY _EP_TIMEOUT)
        _ep_write_downloadfile_script("${stamp_dir}/download-${name}.cmake" "${url}" "${file}" "${timeout}" "${md5}")
        set(cmd ${CMAKE_COMMAND} -P ${stamp_dir}/download-${name}.cmake
          COMMAND)
        set(comment "Performing download step (download, verify and extract) for '${name}'")
      else()
        set(file "${url}")
        set(comment "Performing download step (verify and extract) for '${name}'")
      endif()
      _ep_write_verifyfile_script("${stamp_dir}/verify-${name}.cmake" "${file}" "${md5}")
      list(APPEND cmd ${CMAKE_COMMAND} -P ${stamp_dir}/verify-${name}.cmake)
      _ep_write_extractfile_script("${stamp_dir}/extract-${name}.cmake" "${name}" "${file}" "${source_dir}")
      list(APPEND cmd ${CMAKE_COMMAND} -P ${stamp_dir}/extract-${name}.cmake)
    endif()
  else()
    _ep_is_dir_empty("${source_dir}" empty)
    if(${empty})
      message(SEND_ERROR "error: no download info for '${name}' -- please specify existing/non-empty SOURCE_DIR or one of URL, CVS_REPOSITORY and CVS_MODULE, SVN_REPOSITORY, GIT_REPOSITORY or DOWNLOAD_COMMAND")
    endif()
  endif()

  get_property(log TARGET ${name} PROPERTY _EP_LOG_DOWNLOAD)
  if(log)
    set(log LOG 1)
  else()
    set(log "")
  endif()

  ExternalProject_Add_Step(${name} download
    COMMENT ${comment}
    COMMAND ${cmd}
    WORKING_DIRECTORY ${work_dir}
    DEPENDS ${depends}
    DEPENDEES mkdir
    ${log}
    )
endfunction(_ep_add_download_command)


function(_ep_add_update_command name)
  ExternalProject_Get_Property(${name} source_dir)

  get_property(cmd_set TARGET ${name} PROPERTY _EP_UPDATE_COMMAND SET)
  get_property(cmd TARGET ${name} PROPERTY _EP_UPDATE_COMMAND)
  get_property(cvs_repository TARGET ${name} PROPERTY _EP_CVS_REPOSITORY)
  get_property(svn_repository TARGET ${name} PROPERTY _EP_SVN_REPOSITORY)
  get_property(git_repository TARGET ${name} PROPERTY _EP_GIT_REPOSITORY)

  set(work_dir)
  set(comment)
  set(always)

  if(cmd_set)
    set(work_dir ${source_dir})
  elseif(cvs_repository)
    if(NOT CVS_EXECUTABLE)
      message(FATAL_ERROR "error: could not find cvs for update of ${name}")
    endif()
    set(work_dir ${source_dir})
    set(comment "Performing update step (CVS update) for '${name}'")
    get_property(cvs_tag TARGET ${name} PROPERTY _EP_CVS_TAG)
    set(cmd ${CVS_EXECUTABLE} -d ${cvs_repository} -q up -dP ${cvs_tag})
    set(always 1)
  elseif(svn_repository)
    if(NOT Subversion_SVN_EXECUTABLE)
      message(FATAL_ERROR "error: could not find svn for update of ${name}")
    endif()
    set(work_dir ${source_dir})
    set(comment "Performing update step (SVN update) for '${name}'")
    get_property(svn_revision TARGET ${name} PROPERTY _EP_SVN_REVISION)
    get_property(svn_username TARGET ${name} PROPERTY _EP_SVN_USERNAME)
    get_property(svn_password TARGET ${name} PROPERTY _EP_SVN_PASSWORD)
    set(svn_user_pw_args "")
    if(svn_username)
      set(svn_user_pw_args ${svn_user_pw_args} "--username=${svn_username}")
    endif()
    if(svn_password)
      set(svn_user_pw_args ${svn_user_pw_args} "--password=${svn_password}")
    endif()
    set(cmd ${Subversion_SVN_EXECUTABLE} up ${svn_revision}
      ${svn_user_pw_args})
    set(always 1)
  elseif(git_repository)
    if(NOT GIT_EXECUTABLE)
      message(FATAL_ERROR "error: could not find git for fetch of ${name}")
    endif()
    set(work_dir ${source_dir})
    set(comment "Performing update step (git fetch) for '${name}'")
    get_property(git_tag TARGET ${name} PROPERTY _EP_GIT_TAG)
    if(NOT git_tag)
      set(git_tag "master")
    endif()
    set(cmd ${GIT_EXECUTABLE} fetch
      COMMAND ${GIT_EXECUTABLE} checkout ${git_tag}
      COMMAND ${GIT_EXECUTABLE} submodule update --recursive
      )
    set(always 1)
  endif()

  get_property(log TARGET ${name} PROPERTY _EP_LOG_UPDATE)
  if(log)
    set(log LOG 1)
  else()
    set(log "")
  endif()

  ExternalProject_Add_Step(${name} update
    COMMENT ${comment}
    COMMAND ${cmd}
    ALWAYS ${always}
    WORKING_DIRECTORY ${work_dir}
    DEPENDEES download
    ${log}
    )
endfunction(_ep_add_update_command)


function(_ep_add_patch_command name)
  ExternalProject_Get_Property(${name} source_dir)

  get_property(cmd_set TARGET ${name} PROPERTY _EP_PATCH_COMMAND SET)
  get_property(cmd TARGET ${name} PROPERTY _EP_PATCH_COMMAND)

  set(work_dir)

  if(cmd_set)
    set(work_dir ${source_dir})
  endif()

  ExternalProject_Add_Step(${name} patch
    COMMAND ${cmd}
    WORKING_DIRECTORY ${work_dir}
    DEPENDEES download
    )
endfunction(_ep_add_patch_command)


# TODO: Make sure external projects use the proper compiler
function(_ep_add_configure_command name)
  ExternalProject_Get_Property(${name} source_dir binary_dir tmp_dir)

  _ep_get_configuration_subdir_suffix(cfgdir)

  # Depend on other external projects (file-level).
  set(file_deps)
  get_property(deps TARGET ${name} PROPERTY _EP_DEPENDS)
  foreach(dep IN LISTS deps)
    get_property(dep_stamp_dir TARGET ${dep} PROPERTY _EP_STAMP_DIR)
    list(APPEND file_deps ${dep_stamp_dir}${cfgdir}/${dep}-done)
  endforeach()

  get_property(cmd_set TARGET ${name} PROPERTY _EP_CONFIGURE_COMMAND SET)
  if(cmd_set)
    get_property(cmd TARGET ${name} PROPERTY _EP_CONFIGURE_COMMAND)
  else()
    get_target_property(cmake_command ${name} _EP_CMAKE_COMMAND)
    if(cmake_command)
      set(cmd "${cmake_command}")
    else()
      set(cmd "${CMAKE_COMMAND}")
    endif()

    get_property(cmake_args TARGET ${name} PROPERTY _EP_CMAKE_ARGS)
    list(APPEND cmd ${cmake_args})

    # If there are any CMAKE_CACHE_ARGS, write an initial cache and use it
    get_property(cmake_cache_args TARGET ${name} PROPERTY _EP_CMAKE_CACHE_ARGS)
    if(cmake_cache_args)
      set(_ep_cache_args_script "${tmp_dir}/${name}-cache.cmake")
<<<<<<< HEAD
      _ep_write_initial_cache("${_ep_cache_args_script}" "${cmake_cache_args}")
=======
      _ep_write_initial_cache(${name} "${_ep_cache_args_script}" "${cmake_cache_args}")
>>>>>>> d67a5134
      list(APPEND cmd "-C${_ep_cache_args_script}")
    endif()

    get_target_property(cmake_generator ${name} _EP_CMAKE_GENERATOR)
    if(cmake_generator)
      list(APPEND cmd "-G${cmake_generator}" "${source_dir}")
    else()
      if(CMAKE_EXTRA_GENERATOR)
        list(APPEND cmd "-G${CMAKE_EXTRA_GENERATOR} - ${CMAKE_GENERATOR}"
          "${source_dir}")
      else()
        list(APPEND cmd "-G${CMAKE_GENERATOR}" "${source_dir}")
      endif()
    endif()
  endif()

  # If anything about the configure command changes, (command itself, cmake
  # used, cmake args or cmake generator) then re-run the configure step.
  # Fixes issue http://public.kitware.com/Bug/view.php?id=10258
  #
  if(NOT EXISTS ${tmp_dir}/${name}-cfgcmd.txt.in)
    file(WRITE ${tmp_dir}/${name}-cfgcmd.txt.in "cmd='\@cmd\@'\n")
  endif()
  configure_file(${tmp_dir}/${name}-cfgcmd.txt.in ${tmp_dir}/${name}-cfgcmd.txt)
  list(APPEND file_deps ${tmp_dir}/${name}-cfgcmd.txt)
  list(APPEND file_deps ${_ep_cache_args_script})

  get_property(log TARGET ${name} PROPERTY _EP_LOG_CONFIGURE)
  if(log)
    set(log LOG 1)
  else()
    set(log "")
  endif()

  ExternalProject_Add_Step(${name} configure
    COMMAND ${cmd}
    WORKING_DIRECTORY ${binary_dir}
    DEPENDEES update patch
    DEPENDS ${file_deps}
    ${log}
    )
endfunction(_ep_add_configure_command)


function(_ep_add_build_command name)
  ExternalProject_Get_Property(${name} binary_dir)

  get_property(cmd_set TARGET ${name} PROPERTY _EP_BUILD_COMMAND SET)
  if(cmd_set)
    get_property(cmd TARGET ${name} PROPERTY _EP_BUILD_COMMAND)
  else()
    _ep_get_build_command(${name} BUILD cmd)
  endif()

  get_property(log TARGET ${name} PROPERTY _EP_LOG_BUILD)
  if(log)
    set(log LOG 1)
  else()
    set(log "")
  endif()

  ExternalProject_Add_Step(${name} build
    COMMAND ${cmd}
    WORKING_DIRECTORY ${binary_dir}
    DEPENDEES configure
    ${log}
    )
endfunction(_ep_add_build_command)


function(_ep_add_install_command name)
  ExternalProject_Get_Property(${name} binary_dir)

  get_property(cmd_set TARGET ${name} PROPERTY _EP_INSTALL_COMMAND SET)
  if(cmd_set)
    get_property(cmd TARGET ${name} PROPERTY _EP_INSTALL_COMMAND)
  else()
    _ep_get_build_command(${name} INSTALL cmd)
  endif()

  get_property(log TARGET ${name} PROPERTY _EP_LOG_INSTALL)
  if(log)
    set(log LOG 1)
  else()
    set(log "")
  endif()

  ExternalProject_Add_Step(${name} install
    COMMAND ${cmd}
    WORKING_DIRECTORY ${binary_dir}
    DEPENDEES build
    ${log}
    )
endfunction(_ep_add_install_command)


function(_ep_add_test_command name)
  ExternalProject_Get_Property(${name} binary_dir)

  get_property(before TARGET ${name} PROPERTY _EP_TEST_BEFORE_INSTALL)
  get_property(after TARGET ${name} PROPERTY _EP_TEST_AFTER_INSTALL)
  get_property(cmd_set TARGET ${name} PROPERTY _EP_TEST_COMMAND SET)

  # Only actually add the test step if one of the test related properties is
  # explicitly set. (i.e. the test step is omitted unless requested...)
  #
  if(cmd_set OR before OR after)
    if(cmd_set)
      get_property(cmd TARGET ${name} PROPERTY _EP_TEST_COMMAND)
    else()
      _ep_get_build_command(${name} TEST cmd)
    endif()

    if(before)
      set(dep_args DEPENDEES build DEPENDERS install)
    else()
      set(dep_args DEPENDEES install)
    endif()

    get_property(log TARGET ${name} PROPERTY _EP_LOG_TEST)
    if(log)
      set(log LOG 1)
    else()
      set(log "")
    endif()

    ExternalProject_Add_Step(${name} test
      COMMAND ${cmd}
      WORKING_DIRECTORY ${binary_dir}
      ${dep_args}
      ${log}
      )
  endif()
endfunction(_ep_add_test_command)


function(ExternalProject_Add name)
  _ep_get_configuration_subdir_suffix(cfgdir)

  # Add a custom target for the external project.
  set(cmf_dir ${CMAKE_CURRENT_BINARY_DIR}/CMakeFiles)
  add_custom_target(${name} ALL DEPENDS ${cmf_dir}${cfgdir}/${name}-complete)
  set_property(TARGET ${name} PROPERTY _EP_IS_EXTERNAL_PROJECT 1)
  _ep_parse_arguments(ExternalProject_Add ${name} _EP_ "${ARGN}")
  _ep_set_directories(${name})
  ExternalProject_Get_Property(${name} stamp_dir)

  # The 'complete' step depends on all other steps and creates a
  # 'done' mark.  A dependent external project's 'configure' step
  # depends on the 'done' mark so that it rebuilds when this project
  # rebuilds.  It is important that 'done' is not the output of any
  # custom command so that CMake does not propagate build rules to
  # other external project targets.
  add_custom_command(
    OUTPUT ${cmf_dir}${cfgdir}/${name}-complete
    COMMENT "Completed '${name}'"
    COMMAND ${CMAKE_COMMAND} -E make_directory ${cmf_dir}${cfgdir}
    COMMAND ${CMAKE_COMMAND} -E touch ${cmf_dir}${cfgdir}/${name}-complete
    COMMAND ${CMAKE_COMMAND} -E touch ${stamp_dir}${cfgdir}/${name}-done
    DEPENDS ${stamp_dir}${cfgdir}/${name}-install
    VERBATIM
    )


  # Depend on other external projects (target-level).
  get_property(deps TARGET ${name} PROPERTY _EP_DEPENDS)
  foreach(arg IN LISTS deps)
    add_dependencies(${name} ${arg})
  endforeach()

  # Set up custom build steps based on the target properties.
  # Each step depends on the previous one.
  #
  # The target depends on the output of the final step.
  # (Already set up above in the DEPENDS of the add_custom_target command.)
  #
  _ep_add_mkdir_command(${name})
  _ep_add_download_command(${name})
  _ep_add_update_command(${name})
  _ep_add_patch_command(${name})
  _ep_add_configure_command(${name})
  _ep_add_build_command(${name})
  _ep_add_install_command(${name})

  # Test is special in that it might depend on build, or it might depend
  # on install.
  #
  _ep_add_test_command(${name})
endfunction(ExternalProject_Add)<|MERGE_RESOLUTION|>--- conflicted
+++ resolved
@@ -550,47 +550,6 @@
   endforeach()
 endfunction(_ep_set_directories)
 
-function(_ep_write_initial_cache script_filename args)
-  # Write out values into an initial cache, that will be passed to CMake with -C
-  set(script_initial_cache "")
-  set(regex "^([^:]+):([^=]+)=(.*)$")
-  set(setArg "")
-  foreach(line ${args})
-    if("${line}" MATCHES "^-D")
-      if(setArg)
-        # This is required to build up lists in variables, or complete an entry
-        set(setArg "${setArg}${accumulator}\" CACHE ${type} \"Initial cache\" FORCE)")
-        set(script_initial_cache "${script_initial_cache}\n${setArg}")
-        set(accumulator "")
-        set(setArg "")
-      endif()
-      string(REGEX REPLACE "^-D" "" line ${line})
-      if("${line}" MATCHES "${regex}")
-        string(REGEX MATCH "${regex}" match "${line}")
-        set(name "${CMAKE_MATCH_1}")
-        set(type "${CMAKE_MATCH_2}")
-        set(value "${CMAKE_MATCH_3}")
-        set(setArg "set(${name} \"${value}")
-      else()
-        message(WARNING "Line '${line}' does not match regex. Ignoring.")
-      endif()
-    else()
-      # Assume this is a list to append to the last var
-      set(accumulator "${accumulator};${line}")
-    endif()
-  endforeach()
-  # Catch the final line of the args
-  if(setArg)
-    set(setArg "${setArg}${accumulator}\" CACHE ${type} \"Initial cache\" FORCE)")
-    set(script_initial_cache "${script_initial_cache}\n${setArg}")
-  endif()
-  # Write out the initial cache file to the location specified.
-  if(NOT EXISTS "${script_filename}.in")
-    file(WRITE "${script_filename}.in" "\@script_initial_cache\@\n")
-  endif()
-  configure_file("${script_filename}.in" "${script_filename}")
-endfunction(_ep_write_initial_cache)
-
 
 # IMPORTANT: this MUST be a macro and not a function because of the
 # in-place replacements that occur in each ${var}
@@ -1324,11 +1283,7 @@
     get_property(cmake_cache_args TARGET ${name} PROPERTY _EP_CMAKE_CACHE_ARGS)
     if(cmake_cache_args)
       set(_ep_cache_args_script "${tmp_dir}/${name}-cache.cmake")
-<<<<<<< HEAD
-      _ep_write_initial_cache("${_ep_cache_args_script}" "${cmake_cache_args}")
-=======
       _ep_write_initial_cache(${name} "${_ep_cache_args_script}" "${cmake_cache_args}")
->>>>>>> d67a5134
       list(APPEND cmd "-C${_ep_cache_args_script}")
     endif()
 
