--- conflicted
+++ resolved
@@ -23,7 +23,6 @@
 .. variable:: Intl_LIBRARIES
 
   The intl libraries to be linked.
-<<<<<<< HEAD
 
 .. variable:: Intl_VERSION
 
@@ -48,8 +47,6 @@
   .. versionadded:: 3.21
 
   The patch version of intl
-=======
->>>>>>> cb0d1a49
 
 .. versionadded:: 3.20
   This module defines :prop_tgt:`IMPORTED` target ``Intl::Intl``.
