--- conflicted
+++ resolved
@@ -12,7 +12,6 @@
 macro(__windows_compiler_intel lang)
   __windows_compiler_msvc(${lang})
 
-<<<<<<< HEAD
   # For DPCPP other offload cases, some link flags need to go to the compiler
   # driver and others need to go to the linker.  Pass the compiler linking flags
   # in CMAKE_${lang}_LINK_FLAGS and linker flags in LINK_FLAGS
@@ -26,9 +25,6 @@
       "<CMAKE_${lang}_COMPILER> ${CMAKE_CL_NOLOGO} <CMAKE_${lang}_LINK_FLAGS> <OBJECTS> ${CMAKE_START_TEMP_FILE} -fuse-ld=llvm-lib -o <TARGET> -link <LINK_FLAGS> <LINK_LIBRARIES> ${CMAKE_END_TEMP_FILE}")
   endif()
 
-  set(CMAKE_DEPFILE_FLAGS_${lang} "-QMMD -QMT <DEP_TARGET> -QMF <DEP_FILE>")
-=======
   set(CMAKE_DEPFILE_FLAGS_${lang} "-QMD -QMT <DEP_TARGET> -QMF <DEP_FILE>")
->>>>>>> a8b6bf9a
   set(CMAKE_${lang}_DEPFILE_FORMAT gcc)
 endmacro()