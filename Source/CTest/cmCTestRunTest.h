--- conflicted
+++ resolved
@@ -134,20 +134,12 @@
   std::vector<std::string> Arguments;
   bool UseAllocatedResources = false;
   std::vector<std::map<
-<<<<<<< HEAD
-    std::string, std::vector<cmCTestMultiProcessHandler::HardwareAllocation>>>
-    AllocatedHardware;
+    std::string, std::vector<cmCTestMultiProcessHandler::ResourceAllocation>>>
+    AllocatedResources;
   cmCTest::Rerun RerunMode = cmCTest::Rerun::Never;
   int NumberOfRunsLeft = 1;  // default to 1 run of the test
   int NumberOfRunsTotal = 1; // default to 1 run of the test
   bool RunAgain = false;     // default to not having to run again
-=======
-    std::string, std::vector<cmCTestMultiProcessHandler::ResourceAllocation>>>
-    AllocatedResources;
-  bool RunUntilFail;
-  int NumberOfRunsLeft;
-  bool RunAgain;
->>>>>>> c1435d98
   size_t TotalNumberOfTests;
 };
 
