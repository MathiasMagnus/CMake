/* Distributed under the OSI-approved BSD 3-Clause License.  See accompanying
   file Copyright.txt or https://cmake.org/licensing for details.  */
#pragma once

#include "cmConfigure.h" // IWYU pragma: keep

#include <map>
#include <set>
#include <string>

#include "cmListFileCache.h"

struct GeneratorExpressionContent;
struct cmGeneratorExpressionContext;
class cmGeneratorTarget;
class cmLocalGenerator;

struct cmGeneratorExpressionDAGChecker
{
<<<<<<< HEAD
  cmGeneratorExpressionDAGChecker(cmListFileBacktrace backtrace,
                                  cmGeneratorTarget const* target,
                                  std::string property,
                                  GeneratorExpressionContent const* content,
                                  cmGeneratorExpressionDAGChecker* parent,
                                  cmLocalGenerator const* contextLG,
                                  std::string const& contextConfig);
  cmGeneratorExpressionDAGChecker(cmGeneratorTarget const* target,
                                  std::string property,
                                  GeneratorExpressionContent const* content,
                                  cmGeneratorExpressionDAGChecker* parent,
                                  cmLocalGenerator const* contextLG,
                                  std::string const& contextConfig);
=======
  enum class ComputingLinkLibraries
  {
    No,
    Yes,
  };
  cmGeneratorExpressionDAGChecker(
    cmGeneratorTarget const* target, std::string property,
    GeneratorExpressionContent const* content,
    cmGeneratorExpressionDAGChecker* parent, cmLocalGenerator const* contextLG,
    std::string const& contextConfig,
    cmListFileBacktrace backtrace = cmListFileBacktrace(),
    ComputingLinkLibraries computingLinkLibraries =
      ComputingLinkLibraries::No);
>>>>>>> 478d6cfd

  enum Result
  {
    DAG,
    SELF_REFERENCE,
    CYCLIC_REFERENCE,
    ALREADY_SEEN
  };

  Result Check() const;

  void ReportError(cmGeneratorExpressionContext* context,
                   std::string const& expr);

  bool EvaluatingTransitiveProperty() const;
  bool EvaluatingGenexExpression() const;
  bool EvaluatingPICExpression() const;
  bool EvaluatingCompileExpression() const;
  bool EvaluatingLinkExpression() const;
  bool EvaluatingLinkOptionsExpression() const;
  bool EvaluatingLinkerLauncher() const;

  /** Returns true only when computing the actual link dependency
      graph for cmGeneratorTarget::GetLinkImplementationLibraries
      or cmGeneratorTarget::GetLinkInterfaceLibraries.  */
  bool IsComputingLinkLibraries() const;

  enum class ForGenex
  {
    ANY,
    LINK_LIBRARY,
    LINK_GROUP
  };
  bool EvaluatingLinkLibraries(cmGeneratorTarget const* tgt = nullptr,
                               ForGenex genex = ForGenex::ANY) const;

  bool EvaluatingSources() const;

  bool GetTransitivePropertiesOnly() const;
  void SetTransitivePropertiesOnly() { this->TransitivePropertiesOnly = true; }

  bool GetTransitivePropertiesOnlyCMP0131() const;
  void SetTransitivePropertiesOnlyCMP0131() { this->CMP0131 = true; }

  cmGeneratorTarget const* TopTarget() const;

private:
  Result CheckGraph() const;

  cmGeneratorExpressionDAGChecker const* const Parent;
  cmGeneratorExpressionDAGChecker const* const Top;
  cmGeneratorTarget const* Target;
  std::string const Property;
  mutable std::map<cmGeneratorTarget const*, std::set<std::string>> Seen;
  GeneratorExpressionContent const* const Content;
  cmListFileBacktrace const Backtrace;
  Result CheckResult;
  bool TransitivePropertiesOnly = false;
  bool CMP0131 = false;
  bool TopIsTransitiveProperty = false;
  ComputingLinkLibraries const ComputingLinkLibraries_ =
    ComputingLinkLibraries::No;
};<|MERGE_RESOLUTION|>--- conflicted
+++ resolved
@@ -17,21 +17,6 @@
 
 struct cmGeneratorExpressionDAGChecker
 {
-<<<<<<< HEAD
-  cmGeneratorExpressionDAGChecker(cmListFileBacktrace backtrace,
-                                  cmGeneratorTarget const* target,
-                                  std::string property,
-                                  GeneratorExpressionContent const* content,
-                                  cmGeneratorExpressionDAGChecker* parent,
-                                  cmLocalGenerator const* contextLG,
-                                  std::string const& contextConfig);
-  cmGeneratorExpressionDAGChecker(cmGeneratorTarget const* target,
-                                  std::string property,
-                                  GeneratorExpressionContent const* content,
-                                  cmGeneratorExpressionDAGChecker* parent,
-                                  cmLocalGenerator const* contextLG,
-                                  std::string const& contextConfig);
-=======
   enum class ComputingLinkLibraries
   {
     No,
@@ -45,7 +30,6 @@
     cmListFileBacktrace backtrace = cmListFileBacktrace(),
     ComputingLinkLibraries computingLinkLibraries =
       ComputingLinkLibraries::No);
->>>>>>> 478d6cfd
 
   enum Result
   {
