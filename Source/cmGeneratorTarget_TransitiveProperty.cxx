/* Distributed under the OSI-approved BSD 3-Clause License.  See accompanying
   file Copyright.txt or https://cmake.org/licensing for details.  */
/* clang-format off */
#include "cmGeneratorTarget.h"
/* clang-format on */

#include <map>
#include <string>
#include <unordered_map>
#include <utility>
#include <vector>

#include <cm/memory>
#include <cm/optional>
#include <cm/string_view>
#include <cmext/string_view>

#include "cmGeneratorExpression.h"
#include "cmGeneratorExpressionContext.h"
#include "cmGeneratorExpressionDAGChecker.h"
#include "cmGeneratorExpressionNode.h"
#include "cmLinkItem.h"
#include "cmList.h"
#include "cmLocalGenerator.h"
#include "cmPolicies.h"
#include "cmStringAlgorithms.h"
#include "cmValue.h"

namespace {
using UseTo = cmGeneratorTarget::UseTo;
using TransitiveProperty = cmGeneratorTarget::TransitiveProperty;
}

std::map<cm::string_view, TransitiveProperty> const
  cmGeneratorTarget::BuiltinTransitiveProperties = {
    { "AUTOMOC_MACRO_NAMES"_s,
      { "INTERFACE_AUTOMOC_MACRO_NAMES"_s, UseTo::Compile } },
    { "AUTOUIC_OPTIONS"_s, { "INTERFACE_AUTOUIC_OPTIONS"_s, UseTo::Compile } },
    { "COMPILE_DEFINITIONS"_s,
      { "INTERFACE_COMPILE_DEFINITIONS"_s, UseTo::Compile } },
    { "COMPILE_FEATURES"_s,
      { "INTERFACE_COMPILE_FEATURES"_s, UseTo::Compile } },
    { "COMPILE_OPTIONS"_s, { "INTERFACE_COMPILE_OPTIONS"_s, UseTo::Compile } },
    { "INCLUDE_DIRECTORIES"_s,
      { "INTERFACE_INCLUDE_DIRECTORIES"_s, UseTo::Compile } },
    { "LINK_DEPENDS"_s, { "INTERFACE_LINK_DEPENDS"_s, UseTo::Link } },
    { "LINK_DIRECTORIES"_s, { "INTERFACE_LINK_DIRECTORIES"_s, UseTo::Link } },
    { "LINK_OPTIONS"_s, { "INTERFACE_LINK_OPTIONS"_s, UseTo::Link } },
    { "PRECOMPILE_HEADERS"_s,
      { "INTERFACE_PRECOMPILE_HEADERS"_s, UseTo::Compile } },
    { "SOURCES"_s, { "INTERFACE_SOURCES"_s, UseTo::Compile } },
    { "SYSTEM_INCLUDE_DIRECTORIES"_s,
      { "INTERFACE_SYSTEM_INCLUDE_DIRECTORIES"_s, UseTo::Compile } },
  };

bool cmGeneratorTarget::MaybeHaveInterfaceProperty(
  std::string const& prop, cmGeneratorExpressionContext* context,
  UseTo usage) const
{
  std::string const key = prop + '@' + context->Config;
  auto i = this->MaybeInterfacePropertyExists.find(key);
  if (i == this->MaybeInterfacePropertyExists.end()) {
    // Insert an entry now in case there is a cycle.
    i = this->MaybeInterfacePropertyExists.emplace(key, false).first;
    bool& maybeInterfaceProp = i->second;

    // If this target itself has a non-empty property value, we are done.
    maybeInterfaceProp = cmNonempty(this->GetProperty(prop));

    // Otherwise, recurse to interface dependencies.
    if (!maybeInterfaceProp) {
      cmGeneratorTarget const* headTarget =
        context->HeadTarget ? context->HeadTarget : this;
      if (cmLinkInterfaceLibraries const* iface =
            this->GetLinkInterfaceLibraries(context->Config, headTarget,
                                            usage)) {
        if (iface->HadHeadSensitiveCondition) {
          // With a different head target we may get to a library with
          // this interface property.
          maybeInterfaceProp = true;
        } else {
          // The transitive interface libraries do not depend on the
          // head target, so we can follow them.
          for (cmLinkItem const& lib : iface->Libraries) {
            if (lib.Target &&
                lib.Target->MaybeHaveInterfaceProperty(prop, context, usage)) {
              maybeInterfaceProp = true;
              break;
            }
          }
        }
      }
    }
  }
  return i->second;
}

std::string cmGeneratorTarget::EvaluateInterfaceProperty(
  std::string const& prop, cmGeneratorExpressionContext* context,
  cmGeneratorExpressionDAGChecker* dagCheckerParent, UseTo usage) const
{
  std::string result;

  // If the property does not appear transitively at all, we are done.
  if (!this->MaybeHaveInterfaceProperty(prop, context, usage)) {
    return result;
  }

  // Evaluate $<TARGET_PROPERTY:this,prop> as if it were compiled.  This is
  // a subset of TargetPropertyNode::Evaluate without stringify/parse steps
  // but sufficient for transitive interface properties.
  cmGeneratorExpressionDAGChecker dagChecker{
    this,
    prop,
    nullptr,
    dagCheckerParent,
    context->LG,
    context->Config,
    context->Backtrace,
  };
  switch (dagChecker.Check()) {
    case cmGeneratorExpressionDAGChecker::SELF_REFERENCE:
      dagChecker.ReportError(
        context, "$<TARGET_PROPERTY:" + this->GetName() + "," + prop + ">");
      return result;
    case cmGeneratorExpressionDAGChecker::CYCLIC_REFERENCE:
      // No error. We just skip cyclic references.
    case cmGeneratorExpressionDAGChecker::ALREADY_SEEN:
      // No error. We have already seen this transitive property.
      return result;
    case cmGeneratorExpressionDAGChecker::DAG:
      break;
  }

  cmGeneratorTarget const* headTarget =
    context->HeadTarget ? context->HeadTarget : this;

  if (cmValue p = this->GetProperty(prop)) {
    result = cmGeneratorExpressionNode::EvaluateDependentExpression(
      *p, context->LG, context, headTarget, &dagChecker, this);
  }

  if (cmLinkInterfaceLibraries const* iface =
        this->GetLinkInterfaceLibraries(context->Config, headTarget, usage)) {
    context->HadContextSensitiveCondition =
      context->HadContextSensitiveCondition ||
      iface->HadContextSensitiveCondition;
    for (cmLinkItem const& lib : iface->Libraries) {
      // Broken code can have a target in its own link interface.
      // Don't follow such link interface entries so as not to create a
      // self-referencing loop.
      if (lib.Target && lib.Target != this) {
        // Pretend $<TARGET_PROPERTY:lib.Target,prop> appeared in the
        // above property and hand-evaluate it as if it were compiled.
        // Create a context as cmCompiledGeneratorExpression::Evaluate does.
        cmGeneratorExpressionContext libContext(
          context->LG, context->Config, context->Quiet, headTarget, this,
          context->EvaluateForBuildsystem, context->Backtrace,
          context->Language);
        std::string libResult = cmGeneratorExpression::StripEmptyListElements(
          lib.Target->EvaluateInterfaceProperty(prop, &libContext, &dagChecker,
                                                usage));
        if (!libResult.empty()) {
          if (result.empty()) {
            result = std::move(libResult);
          } else {
            result.reserve(result.size() + 1 + libResult.size());
            result += ";";
            result += libResult;
          }
        }
        context->HadContextSensitiveCondition =
          context->HadContextSensitiveCondition ||
          libContext.HadContextSensitiveCondition;
        context->HadHeadSensitiveCondition =
          context->HadHeadSensitiveCondition ||
          libContext.HadHeadSensitiveCondition;
      }
    }
  }

  return result;
}

cm::optional<cmGeneratorTarget::TransitiveProperty>
cmGeneratorTarget::IsTransitiveProperty(
  cm::string_view prop, cmLocalGenerator const* lg, std::string const& config,
  cmGeneratorExpressionDAGChecker const* dagChecker) const
{
  cm::optional<TransitiveProperty> result;
  static cm::string_view const kINTERFACE_ = "INTERFACE_"_s;
  PropertyFor const propertyFor = cmHasPrefix(prop, kINTERFACE_)
    ? PropertyFor::Interface
    : PropertyFor::Build;
  if (propertyFor == PropertyFor::Interface) {
    prop = prop.substr(kINTERFACE_.length());
  }
  auto i = BuiltinTransitiveProperties.find(prop);
  if (i != BuiltinTransitiveProperties.end()) {
    result = i->second;
    if (result->Usage != cmGeneratorTarget::UseTo::Compile) {
      cmPolicies::PolicyStatus cmp0166 =
        lg->GetPolicyStatus(cmPolicies::CMP0166);
      if ((cmp0166 == cmPolicies::WARN || cmp0166 == cmPolicies::OLD) &&
          (prop == "LINK_DIRECTORIES"_s || prop == "LINK_DEPENDS"_s ||
           prop == "LINK_OPTIONS"_s)) {
        result->Usage = cmGeneratorTarget::UseTo::Compile;
      }
    }
<<<<<<< HEAD
  } else if (!evaluatingLinkLibraries) {
=======
  } else if (cmHasLiteralPrefix(prop, "COMPILE_DEFINITIONS_")) {
    cmPolicies::PolicyStatus cmp0043 =
      lg->GetPolicyStatus(cmPolicies::CMP0043);
    if (cmp0043 == cmPolicies::WARN || cmp0043 == cmPolicies::OLD) {
      result = TransitiveProperty{ "INTERFACE_COMPILE_DEFINITIONS"_s,
                                   UseTo::Compile };
    }
  } else if (!dagChecker || !dagChecker->IsComputingLinkLibraries()) {
>>>>>>> 478d6cfd
    // Honor TRANSITIVE_COMPILE_PROPERTIES and TRANSITIVE_LINK_PROPERTIES
    // from the link closure when we are not evaluating the closure itself.
    CustomTransitiveProperties const& ctp =
      this->GetCustomTransitiveProperties(config, propertyFor);
    auto ci = ctp.find(std::string(prop));
    if (ci != ctp.end()) {
      result = ci->second;
    }
  }
  return result;
}

cmGeneratorTarget::CustomTransitiveProperty::CustomTransitiveProperty(
  std::string interfaceName, UseTo usage)
  : CustomTransitiveProperty(
      cm::make_unique<std::string>(std::move(interfaceName)), usage)
{
}
cmGeneratorTarget::CustomTransitiveProperty::CustomTransitiveProperty(
  std::unique_ptr<std::string> interfaceNameBuf, UseTo usage)
  : TransitiveProperty{ *interfaceNameBuf, usage }
  , InterfaceNameBuf(std::move(interfaceNameBuf))
{
}

void cmGeneratorTarget::CustomTransitiveProperties::Add(cmValue props,
                                                        UseTo usage)
{
  if (props) {
    cmList propsList(*props);
    for (std::string p : propsList) {
      std::string ip;
      static cm::string_view const kINTERFACE_ = "INTERFACE_"_s;
      if (cmHasPrefix(p, kINTERFACE_)) {
        ip = std::move(p);
        p = ip.substr(kINTERFACE_.length());
      } else {
        ip = cmStrCat(kINTERFACE_, p);
      }
      this->emplace(std::move(p),
                    CustomTransitiveProperty(std::move(ip), usage));
    }
  }
}

cmGeneratorTarget::CustomTransitiveProperties const&
cmGeneratorTarget::GetCustomTransitiveProperties(std::string const& config,
                                                 PropertyFor propertyFor) const
{
  std::map<std::string, CustomTransitiveProperties>& ctpm =
    propertyFor == PropertyFor::Build
    ? this->CustomTransitiveBuildPropertiesMap
    : this->CustomTransitiveInterfacePropertiesMap;
  auto i = ctpm.find(config);
  if (i == ctpm.end()) {
    CustomTransitiveProperties ctp;
    auto addTransitiveProperties = [this, &config, propertyFor,
                                    &ctp](std::string const& tp, UseTo usage) {
      // Add transitive properties named by the target itself.
      ctp.Add(this->GetProperty(tp), usage);
      // Add transitive properties named by the target's link dependencies.
      if (propertyFor == PropertyFor::Build) {
        for (cmGeneratorTarget const* gt :
             this->GetLinkImplementationClosure(config, usage)) {
          ctp.Add(gt->GetProperty(tp), usage);
        }
      } else {
        // The set of custom transitive INTERFACE_ properties does not
        // depend on the consumer.  Use the target as its own head.
        cmGeneratorTarget const* headTarget = this;
        for (cmGeneratorTarget const* gt :
             this->GetLinkInterfaceClosure(config, headTarget, usage)) {
          ctp.Add(gt->GetProperty(tp), usage);
        }
      }
    };
    addTransitiveProperties("TRANSITIVE_LINK_PROPERTIES", UseTo::Link);
    addTransitiveProperties("TRANSITIVE_COMPILE_PROPERTIES", UseTo::Compile);
    i = ctpm.emplace(config, std::move(ctp)).first;
  }
  return i->second;
}<|MERGE_RESOLUTION|>--- conflicted
+++ resolved
@@ -207,18 +207,7 @@
         result->Usage = cmGeneratorTarget::UseTo::Compile;
       }
     }
-<<<<<<< HEAD
-  } else if (!evaluatingLinkLibraries) {
-=======
-  } else if (cmHasLiteralPrefix(prop, "COMPILE_DEFINITIONS_")) {
-    cmPolicies::PolicyStatus cmp0043 =
-      lg->GetPolicyStatus(cmPolicies::CMP0043);
-    if (cmp0043 == cmPolicies::WARN || cmp0043 == cmPolicies::OLD) {
-      result = TransitiveProperty{ "INTERFACE_COMPILE_DEFINITIONS"_s,
-                                   UseTo::Compile };
-    }
   } else if (!dagChecker || !dagChecker->IsComputingLinkLibraries()) {
->>>>>>> 478d6cfd
     // Honor TRANSITIVE_COMPILE_PROPERTIES and TRANSITIVE_LINK_PROPERTIES
     // from the link closure when we are not evaluating the closure itself.
     CustomTransitiveProperties const& ctp =
