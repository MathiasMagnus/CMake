--- conflicted
+++ resolved
@@ -1253,13 +1253,9 @@
   std::string outputPath = this->NinjaOutputPath(alias);
   std::string buildAlias = this->BuildAlias(outputPath, config);
   cmNinjaDeps outputs;
-<<<<<<< HEAD
   if (config != "all") {
-    this->AppendTargetOutputs(target, outputs, config);
-  }
-=======
-  this->AppendTargetOutputs(target, outputs, config, DependOnTargetArtifact);
->>>>>>> 9fa7afe7
+    this->AppendTargetOutputs(target, outputs, config, DependOnTargetArtifact);
+  }
   // Mark the target's outputs as ambiguous to ensure that no other target
   // uses the output as an alias.
   for (std::string const& output : outputs) {
