/* Distributed under the OSI-approved BSD 3-Clause License.  See accompanying
   file Copyright.txt or https://cmake.org/licensing for details.  */
#pragma once

#include "cmConfigure.h" // IWYU pragma: keep

#include <iosfwd>
#include <map>
#include <memory>
#include <set>
#include <string>
#include <unordered_map>
#include <unordered_set>
#include <utility>
#include <vector>

#include <cm/optional>

#include "cm_codecvt.hxx"

#include "cmGeneratedFileStream.h"
#include "cmGlobalCommonGenerator.h"
#include "cmGlobalGeneratorFactory.h"
#include "cmNinjaTypes.h"
#include "cmPolicies.h"
#include "cmStringAlgorithms.h"

class cmCustomCommand;
class cmGeneratorTarget;
class cmLinkLineComputer;
class cmLocalGenerator;
class cmMakefile;
class cmOutputConverter;
class cmState;
class cmStateDirectory;
class cmake;
struct cmDocumentationEntry;

/**
 * \class cmGlobalNinjaGenerator
 * \brief Write a build.ninja file.
 *
 * The main differences between this generator and the UnixMakefile
 * generator family are:
 * - We don't care about VERBOSE variable or RULE_MESSAGES property since
 *   it is handle by Ninja's -v option.
 * - We don't care about computing any progress status since Ninja manages
 *   it itself.
 * - We generate one build.ninja and one rules.ninja per project.
 * - We try to minimize the number of generated rules: one per target and
 *   language.
 * - We use Ninja special variable $in and $out to produce nice output.
 * - We extensively use Ninja variable overloading system to minimize the
 *   number of generated rules.
 */
class cmGlobalNinjaGenerator : public cmGlobalCommonGenerator
{
public:
  /// The default name of Ninja's build file. Typically: build.ninja.
  static const char* NINJA_BUILD_FILE;

  /// The default name of Ninja's rules file. Typically: rules.ninja.
  /// It is included in the main build.ninja file.
  static const char* NINJA_RULES_FILE;

  /// The indentation string used when generating Ninja's build file.
  static const char* INDENT;

  /// The shell command used for a no-op.
  static std::string const SHELL_NOOP;

  /// Write @a count times INDENT level to output stream @a os.
  static void Indent(std::ostream& os, int count);

  /// Write a divider in the given output stream @a os.
  static void WriteDivider(std::ostream& os);

  static std::string EncodeRuleName(std::string const& name);
  std::string EncodeLiteral(const std::string& lit);
  std::string EncodePath(const std::string& path);

  std::unique_ptr<cmLinkLineComputer> CreateLinkLineComputer(
    cmOutputConverter* outputConverter,
    cmStateDirectory const& stateDir) const override;

  /**
   * Write the given @a comment to the output stream @a os. It
   * handles new line character properly.
   */
  static void WriteComment(std::ostream& os, const std::string& comment);

  /**
   * Utilized by the generator factory to determine if this generator
   * supports toolsets.
   */
  static bool SupportsToolset() { return false; }

  /**
   * Utilized by the generator factory to determine if this generator
   * supports platforms.
   */
  static bool SupportsPlatform() { return false; }

  bool IsIPOSupported() const override { return true; }

  /**
   * Write a build statement @a build to @a os.
   * @warning no escaping of any kind is done here.
   */
  void WriteBuild(std::ostream& os, cmNinjaBuild const& build,
                  int cmdLineLimit = 0, bool* usedResponseFile = nullptr);

  void WriteCustomCommandBuild(
    const std::string& command, const std::string& description,
    const std::string& comment, const std::string& depfile,
    const std::string& pool, bool uses_terminal, bool restat,
    const cmNinjaDeps& outputs, const std::string& config,
    const cmNinjaDeps& explicitDeps = cmNinjaDeps(),
    const cmNinjaDeps& orderOnlyDeps = cmNinjaDeps());

  void WriteMacOSXContentBuild(std::string input, std::string output,
                               const std::string& config);

  /**
   * Write a rule statement to @a os.
   * @warning no escaping of any kind is done here.
   */
  static void WriteRule(std::ostream& os, cmNinjaRule const& rule);

  /**
   * Write a variable named @a name to @a os with value @a value and an
   * optional @a comment. An @a indent level can be specified.
   * @warning no escaping of any kind is done here.
   */
  static void WriteVariable(std::ostream& os, const std::string& name,
                            const std::string& value,
                            const std::string& comment = "", int indent = 0);

  /**
   * Write an include statement including @a filename with an optional
   * @a comment to the @a os stream.
   */
  static void WriteInclude(std::ostream& os, const std::string& filename,
                           const std::string& comment = "");

  /**
   * Write a default target statement specifying @a targets as
   * the default targets.
   */
  static void WriteDefault(std::ostream& os, const cmNinjaDeps& targets,
                           const std::string& comment = "");

  bool IsGCCOnWindows() const { return UsingGCCOnWindows; }

public:
  cmGlobalNinjaGenerator(cmake* cm);

  static std::unique_ptr<cmGlobalGeneratorFactory> NewFactory()
  {
    return std::unique_ptr<cmGlobalGeneratorFactory>(
      new cmGlobalGeneratorSimpleFactory<cmGlobalNinjaGenerator>());
  }

  std::unique_ptr<cmLocalGenerator> CreateLocalGenerator(
    cmMakefile* mf) override;

  std::string GetName() const override
  {
    return cmGlobalNinjaGenerator::GetActualName();
  }

  static std::string GetActualName() { return "Ninja"; }

  /** Get encoding used by generator for ninja files */
  codecvt::Encoding GetMakefileEncoding() const override;

  static void GetDocumentation(cmDocumentationEntry& entry);

  void EnableLanguage(std::vector<std::string> const& languages,
                      cmMakefile* mf, bool optional) override;

  std::vector<GeneratedMakeCommand> GenerateBuildCommand(
    const std::string& makeProgram, const std::string& projectName,
    const std::string& projectDir, std::vector<std::string> const& targetNames,
    const std::string& config, bool fast, int jobs, bool verbose,
    std::vector<std::string> const& makeOptions =
      std::vector<std::string>()) override;

  // Setup target names
  const char* GetAllTargetName() const override { return "all"; }
  const char* GetInstallTargetName() const override { return "install"; }
  const char* GetInstallLocalTargetName() const override
  {
    return "install/local";
  }
  const char* GetInstallStripTargetName() const override
  {
    return "install/strip";
  }
  const char* GetTestTargetName() const override { return "test"; }
  const char* GetPackageTargetName() const override { return "package"; }
  const char* GetPackageSourceTargetName() const override
  {
    return "package_source";
  }
  const char* GetEditCacheTargetName() const override { return "edit_cache"; }
  const char* GetRebuildCacheTargetName() const override
  {
    return "rebuild_cache";
  }
  const char* GetCleanTargetName() const override { return "clean"; }

  bool SupportsCustomCommandDepfile() const override { return true; }

  virtual cmGeneratedFileStream* GetImplFileStream(
    const std::string& /*config*/) const
  {
    return this->BuildFileStream.get();
  }

  virtual cmGeneratedFileStream* GetConfigFileStream(
    const std::string& /*config*/) const
  {
    return this->BuildFileStream.get();
  }

  virtual cmGeneratedFileStream* GetDefaultFileStream() const
  {
    return this->BuildFileStream.get();
  }

  virtual cmGeneratedFileStream* GetCommonFileStream() const
  {
    return this->BuildFileStream.get();
  }

  cmGeneratedFileStream* GetRulesFileStream() const
  {
    return this->RulesFileStream.get();
  }

  std::string const& ConvertToNinjaPath(const std::string& path) const;

  struct MapToNinjaPathImpl
  {
    cmGlobalNinjaGenerator* GG;
    MapToNinjaPathImpl(cmGlobalNinjaGenerator* gg)
      : GG(gg)
    {
    }
    std::string operator()(std::string const& path)
    {
      return this->GG->ConvertToNinjaPath(path);
    }
  };
  MapToNinjaPathImpl MapToNinjaPath() { return { this }; }

  // -- Additional clean files
  void AddAdditionalCleanFile(std::string fileName, const std::string& config);
  const char* GetAdditionalCleanTargetName() const
  {
    return "CMakeFiles/clean.additional";
  }

  static const char* GetByproductsForCleanTargetName()
  {
    return "CMakeFiles/cmake_byproducts_for_clean_target";
  }

  void AddCXXCompileCommand(const std::string& commandLine,
                            const std::string& sourceFile);

  /**
   * Add a rule to the generated build system.
   * Call WriteRule() behind the scene but perform some check before like:
   * - Do not add twice the same rule.
   */
  void AddRule(cmNinjaRule const& rule);

  bool HasRule(const std::string& name);

  void AddCustomCommandRule();
  void AddMacOSXContentRule();

  bool HasCustomCommandOutput(const std::string& output)
  {
    return this->CustomCommandOutputs.find(output) !=
      this->CustomCommandOutputs.end();
  }

  /// Called when we have seen the given custom command.  Returns true
  /// if we has seen it before.
  bool SeenCustomCommand(cmCustomCommand const* cc, const std::string& config)
  {
    return !this->Configs[config].CustomCommands.insert(cc).second;
  }

  /// Called when we have seen the given custom command output.
  void SeenCustomCommandOutput(const std::string& output)
  {
    this->CustomCommandOutputs.insert(output);
    // We don't need the assumed dependencies anymore, because we have
    // an output.
    this->AssumedSourceDependencies.erase(output);
  }

  void AddAssumedSourceDependencies(const std::string& source,
                                    const cmNinjaDeps& deps)
  {
    std::set<std::string>& ASD = this->AssumedSourceDependencies[source];
    // Because we may see the same source file multiple times (same source
    // specified in multiple targets), compute the union of any assumed
    // dependencies.
    ASD.insert(deps.begin(), deps.end());
  }

  virtual std::string OrderDependsTargetForTarget(
    cmGeneratorTarget const* target, const std::string& config) const;

  void AppendTargetOutputs(cmGeneratorTarget const* target,
                           cmNinjaDeps& outputs, const std::string& config,
                           cmNinjaTargetDepends depends);
  void AppendTargetDepends(cmGeneratorTarget const* target,
                           cmNinjaDeps& outputs, const std::string& config,
                           const std::string& fileConfig,
                           cmNinjaTargetDepends depends);
  void AppendTargetDependsClosure(cmGeneratorTarget const* target,
                                  cmNinjaDeps& outputs,
                                  const std::string& config);
  void AppendTargetDependsClosure(cmGeneratorTarget const* target,
                                  cmNinjaOuts& outputs,
                                  const std::string& config, bool omit_self);

  void AppendDirectoryForConfig(const std::string& prefix,
                                const std::string& config,
                                const std::string& suffix,
                                std::string& dir) override;

  virtual void AppendNinjaFileArgument(GeneratedMakeCommand& /*command*/,
                                       const std::string& /*config*/) const
  {
  }

  virtual void AddRebuildManifestOutputs(cmNinjaDeps& outputs) const
  {
    outputs.push_back(this->NinjaOutputPath(NINJA_BUILD_FILE));
  }

  int GetRuleCmdLength(const std::string& name) { return RuleCmdLength[name]; }

  void AddTargetAlias(const std::string& alias, cmGeneratorTarget* target,
                      const std::string& config);

  void ComputeTargetObjectDirectory(cmGeneratorTarget* gt) const override;

  // Ninja generator uses 'deps' and 'msvc_deps_prefix' introduced in 1.3
  static std::string RequiredNinjaVersion() { return "1.3"; }
  static std::string RequiredNinjaVersionForConsolePool() { return "1.5"; }
  static std::string RequiredNinjaVersionForImplicitOuts() { return "1.7"; }
  static std::string RequiredNinjaVersionForManifestRestat() { return "1.8"; }
  static std::string RequiredNinjaVersionForMultilineDepfile()
  {
    return "1.9";
  }
  static std::string RequiredNinjaVersionForDyndeps() { return "1.10"; }
  static std::string RequiredNinjaVersionForRestatTool() { return "1.10"; }
  static std::string RequiredNinjaVersionForUnconditionalRecompactTool()
  {
    return "1.10";
  }
<<<<<<< HEAD
  static std::string RequiredNinjaVersionForCleanDeadTool() { return "1.10"; }
  static std::string RequiredNinjaVersionForMultipleOutputs()
  {
    return "1.10";
  }
  static std::string RequiredNinjaVersionForMetadataOnRegeneration()
  {
    return "1.10.2";
  }
=======
>>>>>>> 73a961ea
  bool SupportsConsolePool() const;
  bool SupportsImplicitOuts() const;
  bool SupportsManifestRestat() const;
  bool SupportsMultilineDepfile() const;

  std::string NinjaOutputPath(std::string const& path) const;
  bool HasOutputPathPrefix() const { return !this->OutputPathPrefix.empty(); }
  void StripNinjaOutputPathPrefixAsSuffix(std::string& path);

  bool WriteDyndepFile(std::string const& dir_top_src,
                       std::string const& dir_top_bld,
                       std::string const& dir_cur_src,
                       std::string const& dir_cur_bld,
                       std::string const& arg_dd,
                       std::vector<std::string> const& arg_ddis,
                       std::string const& module_dir,
                       std::vector<std::string> const& linked_target_dirs,
                       std::string const& arg_lang);

  virtual std::string BuildAlias(const std::string& alias,
                                 const std::string& /*config*/) const
  {
    return alias;
  }

  virtual std::string ConfigDirectory(const std::string& /*config*/) const
  {
    return "";
  }

  cmNinjaDeps& GetByproductsForCleanTarget()
  {
    return this->ByproductsForCleanTarget;
  }

  cmNinjaDeps& GetByproductsForCleanTarget(const std::string& config)
  {
    return this->Configs[config].ByproductsForCleanTarget;
  }

  bool EnableCrossConfigBuild() const;

  std::set<std::string> GetCrossConfigs(const std::string& config) const;

  const std::set<std::string>& GetDefaultConfigs() const
  {
    return this->DefaultConfigs;
  }

protected:
  void Generate() override;

  bool CheckALLOW_DUPLICATE_CUSTOM_TARGETS() const override { return true; }

  virtual bool OpenBuildFileStreams();
  virtual void CloseBuildFileStreams();

  bool OpenFileStream(std::unique_ptr<cmGeneratedFileStream>& stream,
                      const std::string& name);

  static cm::optional<std::set<std::string>> ListSubsetWithAll(
    const std::set<std::string>& all, const std::set<std::string>& defaults,
    const std::vector<std::string>& items);

  virtual bool InspectConfigTypeVariables() { return true; }

  std::set<std::string> CrossConfigs;
  std::set<std::string> DefaultConfigs;
  std::string DefaultFileConfig;

private:
  std::string GetEditCacheCommand() const override;
  bool FindMakeProgram(cmMakefile* mf) override;
  void CheckNinjaFeatures();
  bool CheckLanguages(std::vector<std::string> const& languages,
                      cmMakefile* mf) const override;
  bool CheckFortran(cmMakefile* mf) const;
  bool CheckISPC(cmMakefile* mf) const;

  void CloseCompileCommandsStream();

  bool OpenRulesFileStream();
  void CloseRulesFileStream();
  void CleanMetaData();

  /// Write the common disclaimer text at the top of each build file.
  void WriteDisclaimer(std::ostream& os);

  void WriteAssumedSourceDependencies();

  void WriteTargetAliases(std::ostream& os);
  void WriteFolderTargets(std::ostream& os);
  void WriteUnknownExplicitDependencies(std::ostream& os);

  void WriteBuiltinTargets(std::ostream& os);
  void WriteTargetDefault(std::ostream& os);
  void WriteTargetRebuildManifest(std::ostream& os);
  bool WriteTargetCleanAdditional(std::ostream& os);
  void WriteTargetClean(std::ostream& os);
  void WriteTargetHelp(std::ostream& os);

  void ComputeTargetDependsClosure(
    cmGeneratorTarget const* target,
    std::set<cmGeneratorTarget const*>& depends);

  std::string CMakeCmd() const;
  std::string NinjaCmd() const;

  /// The file containing the build statement. (the relationship of the
  /// compilation DAG).
  std::unique_ptr<cmGeneratedFileStream> BuildFileStream;
  /// The file containing the rule statements. (The action attached to each
  /// edge of the compilation DAG).
  std::unique_ptr<cmGeneratedFileStream> RulesFileStream;
  std::unique_ptr<cmGeneratedFileStream> CompileCommandsStream;

  /// The set of rules added to the generated build system.
  std::unordered_set<std::string> Rules;

  /// Length of rule command, used by rsp file evaluation
  std::unordered_map<std::string, int> RuleCmdLength;

  bool UsingGCCOnWindows = false;

  /// The set of custom command outputs we have seen.
  std::set<std::string> CustomCommandOutputs;

  /// Whether we are collecting known build outputs and needed
  /// dependencies to determine unknown dependencies.
  bool ComputingUnknownDependencies = false;
  cmPolicies::PolicyStatus PolicyCMP0058 = cmPolicies::WARN;

  /// The combined explicit dependencies of custom build commands
  std::set<std::string> CombinedCustomCommandExplicitDependencies;

  /// When combined with CombinedCustomCommandExplicitDependencies it allows
  /// us to detect the set of explicit dependencies that have
  std::set<std::string> CombinedBuildOutputs;

  /// The mapping from source file to assumed dependencies.
  std::map<std::string, std::set<std::string>> AssumedSourceDependencies;

  struct TargetAlias
  {
    cmGeneratorTarget* GeneratorTarget;
    std::string Config;
  };
  using TargetAliasMap = std::map<std::string, TargetAlias>;
  TargetAliasMap TargetAliases;
  TargetAliasMap DefaultTargetAliases;

  /// the local cache for calls to ConvertToNinjaPath
  mutable std::unordered_map<std::string, std::string> ConvertToNinjaPathCache;

  std::string NinjaCommand;
  std::string NinjaVersion;
  bool NinjaSupportsConsolePool = false;
  bool NinjaSupportsImplicitOuts = false;
  bool NinjaSupportsManifestRestat = false;
  bool NinjaSupportsMultilineDepfile = false;
  bool NinjaSupportsDyndeps = false;
  bool NinjaSupportsRestatTool = false;
  bool NinjaSupportsUnconditionalRecompactTool = false;
<<<<<<< HEAD
  bool NinjaSupportsCleanDeadTool = false;
  bool NinjaSupportsMultipleOutputs = false;
  bool NinjaSupportsMetadataOnRegeneration = false;
=======
>>>>>>> 73a961ea

private:
  void InitOutputPathPrefix();

  std::string OutputPathPrefix;
  std::string TargetAll;
  std::string CMakeCacheFile;
  bool DisableCleandead = false;

  struct ByConfig
  {
    std::set<std::string> AdditionalCleanFiles;

    /// The set of custom commands we have seen.
    std::set<cmCustomCommand const*> CustomCommands;

    std::map<cmGeneratorTarget const*, cmNinjaOuts> TargetDependsClosures;

    TargetAliasMap TargetAliases;

    cmNinjaDeps ByproductsForCleanTarget;
  };
  std::map<std::string, ByConfig> Configs;

  cmNinjaDeps ByproductsForCleanTarget;
};

class cmGlobalNinjaMultiGenerator : public cmGlobalNinjaGenerator
{
public:
  /// The default name of Ninja's common file. Typically: common.ninja.
  static const char* NINJA_COMMON_FILE;
  /// The default file extension to use for per-config Ninja files.
  static const char* NINJA_FILE_EXTENSION;

  cmGlobalNinjaMultiGenerator(cmake* cm);
  bool IsMultiConfig() const override { return true; }
  static std::unique_ptr<cmGlobalGeneratorFactory> NewFactory()
  {
    return std::unique_ptr<cmGlobalGeneratorFactory>(
      new cmGlobalGeneratorSimpleFactory<cmGlobalNinjaMultiGenerator>());
  }

  static void GetDocumentation(cmDocumentationEntry& entry);

  std::string GetName() const override
  {
    return cmGlobalNinjaMultiGenerator::GetActualName();
  }

  static std::string GetActualName() { return "Ninja Multi-Config"; }

  std::string BuildAlias(const std::string& alias,
                         const std::string& config) const override
  {
    if (config.empty()) {
      return alias;
    }
    return cmStrCat(alias, ":", config);
  }

  std::string ConfigDirectory(const std::string& config) const override
  {
    if (!config.empty()) {
      return cmStrCat('/', config);
    }
    return "";
  }

  const char* GetCMakeCFGIntDir() const override { return "${CONFIGURATION}"; }

  std::string ExpandCFGIntDir(const std::string& str,
                              const std::string& config) const override;

  cmGeneratedFileStream* GetImplFileStream(
    const std::string& config) const override
  {
    return this->ImplFileStreams.at(config).get();
  }

  cmGeneratedFileStream* GetConfigFileStream(
    const std::string& config) const override
  {
    return this->ConfigFileStreams.at(config).get();
  }

  cmGeneratedFileStream* GetDefaultFileStream() const override
  {
    return this->DefaultFileStream.get();
  }

  cmGeneratedFileStream* GetCommonFileStream() const override
  {
    return this->CommonFileStream.get();
  }

  void AppendNinjaFileArgument(GeneratedMakeCommand& command,
                               const std::string& config) const override;

  static std::string GetNinjaImplFilename(const std::string& config);
  static std::string GetNinjaConfigFilename(const std::string& config);

  void AddRebuildManifestOutputs(cmNinjaDeps& outputs) const override;

  void GetQtAutoGenConfigs(std::vector<std::string>& configs) const override;

  bool InspectConfigTypeVariables() override;

  std::string GetDefaultBuildConfig() const override;

  bool ReadCacheEntriesForBuild(const cmState& state) override;

  bool SupportsDefaultBuildType() const override { return true; }
  bool SupportsCrossConfigs() const override { return true; }
  bool SupportsDefaultConfigs() const override { return true; }

  std::string OrderDependsTargetForTarget(
    cmGeneratorTarget const* target, const std::string& config) const override;

protected:
  bool OpenBuildFileStreams() override;
  void CloseBuildFileStreams() override;

private:
  std::map<std::string, std::unique_ptr<cmGeneratedFileStream>>
    ImplFileStreams;
  std::map<std::string, std::unique_ptr<cmGeneratedFileStream>>
    ConfigFileStreams;
  std::unique_ptr<cmGeneratedFileStream> CommonFileStream;
  std::unique_ptr<cmGeneratedFileStream> DefaultFileStream;
};<|MERGE_RESOLUTION|>--- conflicted
+++ resolved
@@ -368,8 +368,6 @@
   {
     return "1.10";
   }
-<<<<<<< HEAD
-  static std::string RequiredNinjaVersionForCleanDeadTool() { return "1.10"; }
   static std::string RequiredNinjaVersionForMultipleOutputs()
   {
     return "1.10";
@@ -378,8 +376,6 @@
   {
     return "1.10.2";
   }
-=======
->>>>>>> 73a961ea
   bool SupportsConsolePool() const;
   bool SupportsImplicitOuts() const;
   bool SupportsManifestRestat() const;
@@ -543,12 +539,8 @@
   bool NinjaSupportsDyndeps = false;
   bool NinjaSupportsRestatTool = false;
   bool NinjaSupportsUnconditionalRecompactTool = false;
-<<<<<<< HEAD
-  bool NinjaSupportsCleanDeadTool = false;
   bool NinjaSupportsMultipleOutputs = false;
   bool NinjaSupportsMetadataOnRegeneration = false;
-=======
->>>>>>> 73a961ea
 
 private:
   void InitOutputPathPrefix();
