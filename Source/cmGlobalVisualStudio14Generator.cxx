--- conflicted
+++ resolved
@@ -253,12 +253,6 @@
     "  " << this->SystemName << ' ' << this->SystemVersion << '\n'
     ;
   /* clang-format on */
-<<<<<<< HEAD
-  if (reason) {
-    e << *reason << '.';
-  }
-=======
->>>>>>> 89b611ab
   mf->IssueMessage(MessageType::FATAL_ERROR, e.str());
   return false;
 }
@@ -448,19 +442,6 @@
   cmMakefile* mf)
 {
 #if defined(_WIN32) && !defined(__CYGWIN__)
-<<<<<<< HEAD
-  // Accept specific version requests as-is.
-  if (this->GeneratorPlatformVersion) {
-    std::string const& ver = *this->GeneratorPlatformVersion;
-
-    // VS 2019 and above support specifying plain "10.0".
-    if (this->Version >= VSVersion::VS16 && ver == "10.0"_s) {
-      return ver;
-    }
-  }
-
-=======
->>>>>>> 89b611ab
   std::vector<std::string> win10Roots;
 
   {
