--- conflicted
+++ resolved
@@ -1896,19 +1896,12 @@
           if (cmIsOff(archSysroot)) {
             continue;
           }
-<<<<<<< HEAD
-          if (filterArch.empty() || filterArch == archs[i]) {
-            flags += " -Xarch_" + archs[i] + " ";
+          if (filterArch.empty() || filterArch == arch) {
+            flags += " -Xarch_" + arch + " ";
             // Combine sysroot flag and path to work with -Xarch
-            std::string arch_sysroot = sysrootFlag + arch_sysroots[i];
+            std::string arch_sysroot = sysrootFlag + archSysroot;
             flags += this->ConvertToOutputFormat(arch_sysroot, SHELL);
           }
-=======
-          flags += " -Xarch_" + arch + " ";
-          // Combine sysroot flag and path to work with -Xarch
-          std::string arch_sysroot = sysrootFlag + archSysroot;
-          flags += this->ConvertToOutputFormat(arch_sysroot, SHELL);
->>>>>>> 84a1e673
         }
       } else if (sysroot && *sysroot) {
         flags += " ";
