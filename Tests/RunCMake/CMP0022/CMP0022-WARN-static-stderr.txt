CMake Warning \(dev\) in CMakeLists.txt:
  Policy CMP0022 is not set: INTERFACE_LINK_LIBRARIES defines the link
  interface.  Run "cmake --help-policy CMP0022" for policy details.  Use the
  cmake_policy command to set the policy and suppress this warning.

<<<<<<< HEAD
  Static library target "bar" has a INTERFACE_LINK_LIBRARIES property.  This
  should be preferred as the source of the link interface for this library.
  Ignoring the property and using the link implementation as the link
  interface instead.
=======
  Target "bar" has an INTERFACE_LINK_LIBRARIES property.  This should be
  preferred as the source of the link interface for this library but because
  CMP0022 is not set CMake is ignoring the property and using the link
  implementation as the link interface instead.
>>>>>>> 0a561a03

  INTERFACE_LINK_LIBRARIES:

    foo

  Link implementation:

    bat

This warning is for project developers.  Use -Wno-dev to suppress it.$<|MERGE_RESOLUTION|>--- conflicted
+++ resolved
@@ -3,17 +3,10 @@
   interface.  Run "cmake --help-policy CMP0022" for policy details.  Use the
   cmake_policy command to set the policy and suppress this warning.
 
-<<<<<<< HEAD
-  Static library target "bar" has a INTERFACE_LINK_LIBRARIES property.  This
-  should be preferred as the source of the link interface for this library.
-  Ignoring the property and using the link implementation as the link
-  interface instead.
-=======
   Target "bar" has an INTERFACE_LINK_LIBRARIES property.  This should be
   preferred as the source of the link interface for this library but because
   CMP0022 is not set CMake is ignoring the property and using the link
   implementation as the link interface instead.
->>>>>>> 0a561a03
 
   INTERFACE_LINK_LIBRARIES:
 
